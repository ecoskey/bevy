--- conflicted
+++ resolved
@@ -105,13 +105,9 @@
 // accuracy can be sacrificed for greater sample count.
 
 fn fast_sqrt(x: f32) -> f32 {
-<<<<<<< HEAD
-    return bitcast<f32>(0x1fbd1df5 + (bitcast<i32>(x) >> 1u));
-=======
     let n = bitcast<f32>(0x1fbd1df5 + (bitcast<i32>(x) >> 1u));
     // One Newton's method iteration for better precision
     return 0.5 * (n + x / n);
->>>>>>> 83370e0a
 }
 
 // Slightly less accurate than fast_acos_4, but much simpler.
