pub use crate::change_detection::{NonSend, NonSendMut, Res, ResMut};
use crate::{
    archetype::Archetypes,
    bundle::Bundles,
    change_detection::{ComponentTicksMut, ComponentTicksRef, Tick},
    component::{ComponentId, Components},
    entity::{Entities, EntityAllocator},
    query::{
        Access, FilteredAccess, FilteredAccessSet, QueryData, QueryFilter, QuerySingleError,
        QueryState, ReadOnlyQueryData, ReborrowQueryData,
    },
    resource::Resource,
    storage::ResourceData,
    system::{Query, ReadOnlySystem, RunSystemError, Single, System, SystemInput, SystemMeta},
    world::{
        unsafe_world_cell::UnsafeWorldCell, DeferredWorld, FilteredResources, FilteredResourcesMut,
        FromWorld, World,
    },
};
use alloc::{borrow::Cow, boxed::Box, vec::Vec};
pub use bevy_ecs_macros::SystemParam;
use bevy_platform::cell::SyncCell;
use bevy_ptr::UnsafeCellDeref;
use bevy_utils::prelude::DebugName;
use core::{
    any::Any,
    fmt::{Debug, Display},
    marker::PhantomData,
    ops::{Deref, DerefMut},
};
use thiserror::Error;

use super::Populated;
use variadics_please::{all_tuples, all_tuples_enumerated};

/// A parameter that can be used in a [`System`](super::System).
///
/// # Derive
///
/// This trait can be derived with the [`derive@super::SystemParam`] macro.
/// This macro only works if each field on the derived struct implements [`SystemParam`].
/// Note: There are additional requirements on the field types.
/// See the *Generic `SystemParam`s* section for details and workarounds of the probable
/// cause if this derive causes an error to be emitted.
///
/// Derived `SystemParam` structs may have two lifetimes: `'w` for data stored in the [`World`],
/// and `'s` for data stored in the parameter's state.
///
/// The following list shows the most common [`SystemParam`]s and which lifetime they require
///
/// ```
/// # use bevy_ecs::prelude::*;
/// # #[derive(Component)]
/// # struct SomeComponent;
/// # #[derive(Resource)]
/// # struct SomeResource;
/// # #[derive(Message)]
/// # struct SomeMessage;
/// # #[derive(Resource)]
/// # struct SomeOtherResource;
/// # use bevy_ecs::system::SystemParam;
/// # #[derive(SystemParam)]
/// # struct ParamsExample<'w, 's> {
/// #    query:
/// Query<'w, 's, Entity>,
/// #    query2:
/// Query<'w, 's, &'static SomeComponent>,
/// #    res:
/// Res<'w, SomeResource>,
/// #    res_mut:
/// ResMut<'w, SomeOtherResource>,
/// #    local:
/// Local<'s, u8>,
/// #    commands:
/// Commands<'w, 's>,
/// #    message_reader:
/// MessageReader<'w, 's, SomeMessage>,
/// #    message_writer:
/// MessageWriter<'w, SomeMessage>
/// # }
/// ```
/// ## `PhantomData`
///
/// [`PhantomData`] is a special type of `SystemParam` that does nothing.
/// This is useful for constraining generic types or lifetimes.
///
/// # Example
///
/// ```
/// # use bevy_ecs::prelude::*;
/// # #[derive(Resource)]
/// # struct SomeResource;
/// use std::marker::PhantomData;
/// use bevy_ecs::system::SystemParam;
///
/// #[derive(SystemParam)]
/// struct MyParam<'w, Marker: 'static> {
///     foo: Res<'w, SomeResource>,
///     marker: PhantomData<Marker>,
/// }
///
/// fn my_system<T: 'static>(param: MyParam<T>) {
///     // Access the resource through `param.foo`
/// }
///
/// # bevy_ecs::system::assert_is_system(my_system::<()>);
/// ```
///
/// # Generic `SystemParam`s
///
/// When using the derive macro, you may see an error in the form of:
///
/// ```text
/// expected ... [ParamType]
/// found associated type `<[ParamType] as SystemParam>::Item<'_, '_>`
/// ```
/// where `[ParamType]` is the type of one of your fields.
/// To solve this error, you can wrap the field of type `[ParamType]` with [`StaticSystemParam`]
/// (i.e. `StaticSystemParam<[ParamType]>`).
///
/// ## Details
///
/// The derive macro requires that the [`SystemParam`] implementation of
/// each field `F`'s [`Item`](`SystemParam::Item`)'s is itself `F`
/// (ignoring lifetimes for simplicity).
/// This assumption is due to type inference reasons, so that the derived [`SystemParam`] can be
/// used as an argument to a function system.
/// If the compiler cannot validate this property for `[ParamType]`, it will error in the form shown above.
///
/// This will most commonly occur when working with `SystemParam`s generically, as the requirement
/// has not been proven to the compiler.
///
/// ## Custom Validation Messages
///
/// When using the derive macro, any [`SystemParamValidationError`]s will be propagated from the sub-parameters.
/// If you want to override the error message, add a `#[system_param(validation_message = "New message")]` attribute to the parameter.
///
/// ```
/// # use bevy_ecs::prelude::*;
/// # #[derive(Resource)]
/// # struct SomeResource;
/// # use bevy_ecs::system::SystemParam;
/// #
/// #[derive(SystemParam)]
/// struct MyParam<'w> {
///     #[system_param(validation_message = "Custom Message")]
///     foo: Res<'w, SomeResource>,
/// }
///
/// let mut world = World::new();
/// let err = world.run_system_cached(|param: MyParam| {}).unwrap_err();
/// let expected = "Parameter `MyParam::foo` failed validation: Custom Message";
/// # #[cfg(feature="Trace")] // Without debug_utils/debug enabled MyParam::foo is stripped and breaks the assert
/// assert!(err.to_string().contains(expected));
/// ```
///
/// ## Builders
///
/// If you want to use a [`SystemParamBuilder`](crate::system::SystemParamBuilder) with a derived [`SystemParam`] implementation,
/// add a `#[system_param(builder)]` attribute to the struct.
/// This will generate a builder struct whose name is the param struct suffixed with `Builder`.
/// The builder will not be `pub`, so you may want to expose a method that returns an `impl SystemParamBuilder<T>`.
///
/// ```
/// mod custom_param {
/// #     use bevy_ecs::{
/// #         prelude::*,
/// #         system::{LocalBuilder, QueryParamBuilder, SystemParam},
/// #     };
/// #
///     #[derive(SystemParam)]
///     #[system_param(builder)]
///     pub struct CustomParam<'w, 's> {
///         query: Query<'w, 's, ()>,
///         local: Local<'s, usize>,
///     }
///
///     impl<'w, 's> CustomParam<'w, 's> {
///         pub fn builder(
///             local: usize,
///             query: impl FnOnce(&mut QueryBuilder<()>),
///         ) -> impl SystemParamBuilder<Self> {
///             CustomParamBuilder {
///                 local: LocalBuilder(local),
///                 query: QueryParamBuilder::new(query),
///             }
///         }
///     }
/// }
///
/// use custom_param::CustomParam;
///
/// # use bevy_ecs::prelude::*;
/// # #[derive(Component)]
/// # struct A;
/// #
/// # let mut world = World::new();
/// #
/// let system = (CustomParam::builder(100, |builder| {
///     builder.with::<A>();
/// }),)
///     .build_state(&mut world)
///     .build_system(|param: CustomParam| {});
/// ```
///
/// # Safety
///
/// The implementor must ensure the following is true.
/// - [`SystemParam::init_access`] correctly registers all [`World`] accesses used
///   by [`SystemParam::get_param`] with the provided [`system_meta`](SystemMeta).
/// - None of the world accesses may conflict with any prior accesses registered
///   on `system_meta`.
pub unsafe trait SystemParam: Sized {
    /// Used to store data which persists across invocations of a system.
    type State: Send + Sync + 'static;

    /// The item type returned when constructing this system param.
    /// The value of this associated type should be `Self`, instantiated with new lifetimes.
    ///
    /// You could think of [`SystemParam::Item<'w, 's>`] as being an *operation* that changes the lifetimes bound to `Self`.
    type Item<'world, 'state>: SystemParam<State = Self::State>;

    /// Creates a new instance of this param's [`State`](SystemParam::State).
    fn init_state(world: &mut World) -> Self::State;

    /// Registers any [`World`] access used by this [`SystemParam`]
    fn init_access(
        state: &Self::State,
        system_meta: &mut SystemMeta,
        component_access_set: &mut FilteredAccessSet,
        world: &mut World,
    );

    /// Applies any deferred mutations stored in this [`SystemParam`]'s state.
    /// This is used to apply [`Commands`] during [`ApplyDeferred`](crate::prelude::ApplyDeferred).
    ///
    /// [`Commands`]: crate::prelude::Commands
    #[inline]
    #[expect(
        unused_variables,
        reason = "The parameters here are intentionally unused by the default implementation; however, putting underscores here will result in the underscores being copied by rust-analyzer's tab completion."
    )]
    fn apply(state: &mut Self::State, system_meta: &SystemMeta, world: &mut World) {}

    /// Queues any deferred mutations to be applied at the next [`ApplyDeferred`](crate::prelude::ApplyDeferred).
    #[inline]
    #[expect(
        unused_variables,
        reason = "The parameters here are intentionally unused by the default implementation; however, putting underscores here will result in the underscores being copied by rust-analyzer's tab completion."
    )]
    fn queue(state: &mut Self::State, system_meta: &SystemMeta, world: DeferredWorld) {}

    /// Validates that the param can be acquired by the [`get_param`](SystemParam::get_param).
    ///
    /// Built-in executors use this to prevent systems with invalid params from running,
    /// and any failures here will be bubbled up to the default error handler defined in [`bevy_ecs::error`],
    /// with a value of type [`SystemParamValidationError`].
    ///
    /// For nested [`SystemParam`]s validation will fail if any
    /// delegated validation fails.
    ///
    /// However calling and respecting [`SystemParam::validate_param`]
    /// is not a strict requirement, [`SystemParam::get_param`] should
    /// provide it's own safety mechanism to prevent undefined behavior.
    ///
    /// The [`world`](UnsafeWorldCell) can only be used to read param's data
    /// and world metadata. No data can be written.
    ///
    /// When using system parameters that require `change_tick` you can use
    /// [`UnsafeWorldCell::change_tick()`]. Even if this isn't the exact
    /// same tick used for [`SystemParam::get_param`], the world access
    /// ensures that the queried data will be the same in both calls.
    ///
    /// This method has to be called directly before [`SystemParam::get_param`] with no other (relevant)
    /// world mutations inbetween. Otherwise, while it won't lead to any undefined behavior,
    /// the validity of the param may change.
    ///
    /// [`System::validate_param`](super::system::System::validate_param),
    /// calls this method for each supplied system param.
    ///
    /// # Safety
    ///
    /// - The passed [`UnsafeWorldCell`] must have read-only access to world data
    ///   registered in [`init_access`](SystemParam::init_access).
    /// - `world` must be the same [`World`] that was used to initialize [`state`](SystemParam::init_state).
    #[expect(
        unused_variables,
        reason = "The parameters here are intentionally unused by the default implementation; however, putting underscores here will result in the underscores being copied by rust-analyzer's tab completion."
    )]
    unsafe fn validate_param(
        state: &mut Self::State,
        system_meta: &SystemMeta,
        world: UnsafeWorldCell,
    ) -> Result<(), SystemParamValidationError> {
        Ok(())
    }

    /// Creates a parameter to be passed into a [`SystemParamFunction`](super::SystemParamFunction).
    ///
    /// # Safety
    ///
    /// - The passed [`UnsafeWorldCell`] must have access to any world data registered
    ///   in [`init_access`](SystemParam::init_access).
    /// - `world` must be the same [`World`] that was used to initialize [`state`](SystemParam::init_state).
    unsafe fn get_param<'world, 'state>(
        state: &'state mut Self::State,
        system_meta: &SystemMeta,
        world: UnsafeWorldCell<'world>,
        change_tick: Tick,
    ) -> Self::Item<'world, 'state>;
}

/// A [`SystemParam`] that only reads a given [`World`].
///
/// # Safety
/// This must only be implemented for [`SystemParam`] impls that exclusively read the World passed in to [`SystemParam::get_param`]
pub unsafe trait ReadOnlySystemParam: SystemParam {}

/// A [`SystemParam`] whose lifetime can be shortened via
/// [`reborrow`](ReborrowSystemParam::reborrow)-ing. This should be implemented
/// for most system params, except in the case of non-covariant lifetimes.
pub trait ReborrowSystemParam: SystemParam {
    /// Returns a `SystemParam` item with a smaller lifetime.
    fn reborrow<'wlong: 'short, 'slong: 'short, 'short>(
        item: &'short mut Self::Item<'wlong, 'slong>,
    ) -> Self::Item<'short, 'short>;
}

/// Shorthand way of accessing the associated type [`SystemParam::Item`] for a given [`SystemParam`].
pub type SystemParamItem<'w, 's, P> = <P as SystemParam>::Item<'w, 's>;

// SAFETY: QueryState is constrained to read-only fetches, so it only reads World.
unsafe impl<'w, 's, D: ReadOnlyQueryData + 'static, F: QueryFilter + 'static> ReadOnlySystemParam
    for Query<'w, 's, D, F>
{
}

// SAFETY: Relevant query ComponentId access is applied to SystemMeta. If
// this Query conflicts with any prior access, a panic will occur.
unsafe impl<D: QueryData + 'static, F: QueryFilter + 'static> SystemParam for Query<'_, '_, D, F> {
    type State = QueryState<D, F>;
    type Item<'w, 's> = Query<'w, 's, D, F>;

    fn init_state(world: &mut World) -> Self::State {
        QueryState::new(world)
    }

    fn init_access(
        state: &Self::State,
        system_meta: &mut SystemMeta,
        component_access_set: &mut FilteredAccessSet,
        world: &mut World,
    ) {
        assert_component_access_compatibility(
            &system_meta.name,
            DebugName::type_name::<D>(),
            DebugName::type_name::<F>(),
            component_access_set,
            &state.component_access,
            world,
        );
        component_access_set.add(state.component_access.clone());
    }

    #[inline]
    unsafe fn get_param<'w, 's>(
        state: &'s mut Self::State,
        system_meta: &SystemMeta,
        world: UnsafeWorldCell<'w>,
        change_tick: Tick,
    ) -> Self::Item<'w, 's> {
        // SAFETY: We have registered all of the query's world accesses,
        // so the caller ensures that `world` has permission to access any
        // world data that the query needs.
        // The caller ensures the world matches the one used in init_state.
        unsafe { state.query_unchecked_with_ticks(world, system_meta.last_run, change_tick) }
    }
}

impl<D: QueryData + 'static, F: QueryFilter + 'static> ReborrowSystemParam for Query<'_, '_, D, F> {
    fn reborrow<'wlong: 'short, 'slong: 'short, 'short>(
        item: &'short mut Self::Item<'wlong, 'slong>,
    ) -> Self::Item<'short, 'short> {
        item.reborrow()
    }
}

fn assert_component_access_compatibility(
    system_name: &DebugName,
    query_type: DebugName,
    filter_type: DebugName,
    system_access: &FilteredAccessSet,
    current: &FilteredAccess,
    world: &World,
) {
    let conflicts = system_access.get_conflicts_single(current);
    if conflicts.is_empty() {
        return;
    }
    let mut accesses = conflicts.format_conflict_list(world);
    // Access list may be empty (if access to all components requested)
    if !accesses.is_empty() {
        accesses.push(' ');
    }
    panic!("error[B0001]: Query<{}, {}> in system {system_name} accesses component(s) {accesses}in a way that conflicts with a previous system parameter. Consider using `Without<T>` to create disjoint Queries or merging conflicting Queries into a `ParamSet`. See: https://bevy.org/learn/errors/b0001", query_type.shortname(), filter_type.shortname());
}

// SAFETY: Relevant query ComponentId access is applied to SystemMeta. If
// this Query conflicts with any prior access, a panic will occur.
unsafe impl<'a, 'b, D: QueryData + 'static, F: QueryFilter + 'static> SystemParam
    for Single<'a, 'b, D, F>
{
    type State = QueryState<D, F>;
    type Item<'w, 's> = Single<'w, 's, D, F>;

    fn init_state(world: &mut World) -> Self::State {
        Query::init_state(world)
    }

    fn init_access(
        state: &Self::State,
        system_meta: &mut SystemMeta,
        component_access_set: &mut FilteredAccessSet,
        world: &mut World,
    ) {
        Query::init_access(state, system_meta, component_access_set, world);
    }

    #[inline]
    unsafe fn get_param<'w, 's>(
        state: &'s mut Self::State,
        system_meta: &SystemMeta,
        world: UnsafeWorldCell<'w>,
        change_tick: Tick,
    ) -> Self::Item<'w, 's> {
        // SAFETY: State ensures that the components it accesses are not accessible somewhere elsewhere.
        // The caller ensures the world matches the one used in init_state.
        let query =
            unsafe { state.query_unchecked_with_ticks(world, system_meta.last_run, change_tick) };
        let single = query
            .single_inner()
            .expect("The query was expected to contain exactly one matching entity.");
        Single {
            item: single,
            _filter: PhantomData,
        }
    }

    #[inline]
    unsafe fn validate_param(
        state: &mut Self::State,
        system_meta: &SystemMeta,
        world: UnsafeWorldCell,
    ) -> Result<(), SystemParamValidationError> {
        // SAFETY: State ensures that the components it accesses are not mutably accessible elsewhere
        // and the query is read only.
        // The caller ensures the world matches the one used in init_state.
        let query = unsafe {
            state.query_unchecked_with_ticks(world, system_meta.last_run, world.change_tick())
        };
        match query.single_inner() {
            Ok(_) => Ok(()),
            Err(QuerySingleError::NoEntities(_)) => Err(
                SystemParamValidationError::skipped::<Self>("No matching entities"),
            ),
            Err(QuerySingleError::MultipleEntities(_)) => Err(
                SystemParamValidationError::skipped::<Self>("Multiple matching entities"),
            ),
        }
    }
}

// SAFETY: QueryState is constrained to read-only fetches, so it only reads World.
unsafe impl<'a, 'b, D: ReadOnlyQueryData + 'static, F: QueryFilter + 'static> ReadOnlySystemParam
    for Single<'a, 'b, D, F>
{
}

impl<'a, 'b, D: ReborrowQueryData + 'static, F: QueryFilter + 'static> ReborrowSystemParam
    for Single<'a, 'b, D, F>
{
    fn reborrow<'wlong: 'short, 'slong: 'short, 'short>(
        item: &'short mut Self::Item<'wlong, 'slong>,
    ) -> Self::Item<'short, 'short> {
        item.reborrow()
    }
}

// SAFETY: Relevant query ComponentId access is applied to SystemMeta. If
// this Query conflicts with any prior access, a panic will occur.
unsafe impl<D: QueryData + 'static, F: QueryFilter + 'static> SystemParam
    for Populated<'_, '_, D, F>
{
    type State = QueryState<D, F>;
    type Item<'w, 's> = Populated<'w, 's, D, F>;

    fn init_state(world: &mut World) -> Self::State {
        Query::init_state(world)
    }

    fn init_access(
        state: &Self::State,
        system_meta: &mut SystemMeta,
        component_access_set: &mut FilteredAccessSet,
        world: &mut World,
    ) {
        Query::init_access(state, system_meta, component_access_set, world);
    }

    #[inline]
    unsafe fn get_param<'w, 's>(
        state: &'s mut Self::State,
        system_meta: &SystemMeta,
        world: UnsafeWorldCell<'w>,
        change_tick: Tick,
    ) -> Self::Item<'w, 's> {
        // SAFETY: Delegate to existing `SystemParam` implementations.
        let query = unsafe { Query::get_param(state, system_meta, world, change_tick) };
        Populated(query)
    }

    #[inline]
    unsafe fn validate_param(
        state: &mut Self::State,
        system_meta: &SystemMeta,
        world: UnsafeWorldCell,
    ) -> Result<(), SystemParamValidationError> {
        // SAFETY:
        // - We have read-only access to the components accessed by query.
        // - The caller ensures the world matches the one used in init_state.
        let query = unsafe {
            state.query_unchecked_with_ticks(world, system_meta.last_run, world.change_tick())
        };
        if query.is_empty() {
            Err(SystemParamValidationError::skipped::<Self>(
                "No matching entities",
            ))
        } else {
            Ok(())
        }
    }
}

// SAFETY: QueryState is constrained to read-only fetches, so it only reads World.
unsafe impl<'w, 's, D: ReadOnlyQueryData + 'static, F: QueryFilter + 'static> ReadOnlySystemParam
    for Populated<'w, 's, D, F>
{
}

impl<D: QueryData + 'static, F: QueryFilter + 'static> ReborrowSystemParam
    for Populated<'_, '_, D, F>
{
    fn reborrow<'wlong: 'short, 'slong: 'short, 'short>(
        item: &'short mut Self::Item<'wlong, 'slong>,
    ) -> Self::Item<'short, 'short> {
        item.reborrow()
    }
}

/// A collection of potentially conflicting [`SystemParam`]s allowed by disjoint access.
///
/// Allows systems to safely access and interact with up to 8 mutually exclusive [`SystemParam`]s, such as
/// two queries that reference the same mutable data or an event reader and writer of the same type.
///
/// Each individual [`SystemParam`] can be accessed by using the functions `p0()`, `p1()`, ..., `p7()`,
/// according to the order they are defined in the `ParamSet`. This ensures that there's either
/// only one mutable reference to a parameter at a time or any number of immutable references.
///
/// # Examples
///
/// The following system mutably accesses the same component two times,
/// which is not allowed due to rust's mutability rules.
///
/// ```should_panic
/// # use bevy_ecs::prelude::*;
/// #
/// # #[derive(Component)]
/// # struct Health;
/// #
/// # #[derive(Component)]
/// # struct Enemy;
/// #
/// # #[derive(Component)]
/// # struct Ally;
/// #
/// // This will panic at runtime when the system gets initialized.
/// fn bad_system(
///     mut enemies: Query<&mut Health, With<Enemy>>,
///     mut allies: Query<&mut Health, With<Ally>>,
/// ) {
///     // ...
/// }
/// #
/// # let mut bad_system_system = IntoSystem::into_system(bad_system);
/// # let mut world = World::new();
/// # bad_system_system.initialize(&mut world);
/// # bad_system_system.run((), &mut world);
/// ```
///
/// Conflicting `SystemParam`s like these can be placed in a `ParamSet`,
/// which leverages the borrow checker to ensure that only one of the contained parameters are accessed at a given time.
///
/// ```
/// # use bevy_ecs::prelude::*;
/// #
/// # #[derive(Component)]
/// # struct Health;
/// #
/// # #[derive(Component)]
/// # struct Enemy;
/// #
/// # #[derive(Component)]
/// # struct Ally;
/// #
/// // Given the following system
/// fn fancy_system(
///     mut set: ParamSet<(
///         Query<&mut Health, With<Enemy>>,
///         Query<&mut Health, With<Ally>>,
///     )>
/// ) {
///     // This will access the first `SystemParam`.
///     for mut health in set.p0().iter_mut() {
///         // Do your fancy stuff here...
///     }
///
///     // The second `SystemParam`.
///     // This would fail to compile if the previous parameter was still borrowed.
///     for mut health in set.p1().iter_mut() {
///         // Do even fancier stuff here...
///     }
/// }
/// # bevy_ecs::system::assert_is_system(fancy_system);
/// ```
///
/// Of course, `ParamSet`s can be used with any kind of `SystemParam`, not just [queries](Query).
///
/// ```
/// # use bevy_ecs::prelude::*;
/// #
/// # #[derive(Message)]
/// # struct MyMessage;
/// # impl MyMessage {
/// #   pub fn new() -> Self { Self }
/// # }
/// fn message_system(
///     mut set: ParamSet<(
///         // PROBLEM: `MessageReader` and `MessageWriter` cannot be used together normally,
///         // because they both need access to the same message queue.
///         // SOLUTION: `ParamSet` allows these conflicting parameters to be used safely
///         // by ensuring only one is accessed at a time.
///         MessageReader<MyMessage>,
///         MessageWriter<MyMessage>,
///         // PROBLEM: `&World` needs read access to everything, which conflicts with
///         // any mutable access in the same system.
///         // SOLUTION: `ParamSet` ensures `&World` is only accessed when we're not
///         // using the other mutable parameters.
///         &World,
///     )>,
/// ) {
///     for message in set.p0().read() {
///         // ...
///         # let _message = message;
///     }
///     set.p1().write(MyMessage::new());
///
///     let entities = set.p2().entities();
///     // ...
///     # let _entities = entities;
/// }
/// # bevy_ecs::system::assert_is_system(message_system);
/// ```
pub struct ParamSet<'w, 's, T: SystemParam> {
    param_states: &'s mut T::State,
    world: UnsafeWorldCell<'w>,
    system_meta: SystemMeta,
    change_tick: Tick,
}

macro_rules! impl_param_set {
    ($(($index: tt, $param: ident, $fn_name: ident)),*) => {
        // SAFETY: All parameters are constrained to ReadOnlySystemParam, so World is only read
        unsafe impl<'w, 's, $($param,)*> ReadOnlySystemParam for ParamSet<'w, 's, ($($param,)*)>
        where $($param: ReadOnlySystemParam,)*
        { }


        #[expect(
            clippy::allow_attributes,
            reason = "This is inside a macro meant for tuples; as such, `non_snake_case` won't always lint."
        )]
        #[allow(
            non_snake_case,
            reason = "Certain variable names are provided by the caller, not by us."
        )]
        // SAFETY: Relevant parameter ComponentId access is applied to SystemMeta. If any ParamState conflicts
        // with any prior access, a panic will occur.
        unsafe impl<'_w, '_s, $($param: SystemParam,)*> SystemParam for ParamSet<'_w, '_s, ($($param,)*)>
        {
            type State = ($($param::State,)*);
            type Item<'w, 's> = ParamSet<'w, 's, ($($param,)*)>;

            fn init_state(world: &mut World) -> Self::State {
                ($($param::init_state(world),)*)
            }

            fn init_access(state: &Self::State, system_meta: &mut SystemMeta, component_access_set: &mut FilteredAccessSet, world: &mut World) {
                let ($($param,)*) = state;
                $(
                    // Call `init_access` on a clone of the original access set to check for conflicts
                    let component_access_set_clone = &mut component_access_set.clone();
                    $param::init_access($param, system_meta, component_access_set_clone, world);
                )*
                $(
                    // Pretend to add the param to the system alone to gather the new access,
                    // then merge its access into the system.
                    let mut access_set = FilteredAccessSet::new();
                    $param::init_access($param, system_meta, &mut access_set, world);
                    component_access_set.extend(access_set);
                )*
            }

            fn apply(state: &mut Self::State, system_meta: &SystemMeta, world: &mut World) {
                <($($param,)*) as SystemParam>::apply(state, system_meta, world);
            }

            fn queue(state: &mut Self::State, system_meta: &SystemMeta, mut world: DeferredWorld) {
                <($($param,)*) as SystemParam>::queue(state, system_meta, world.reborrow());
            }

            #[inline]
            unsafe fn validate_param<'w, 's>(
                state: &'s mut Self::State,
                system_meta: &SystemMeta,
                world: UnsafeWorldCell<'w>,
            ) -> Result<(), SystemParamValidationError> {
                <($($param,)*) as SystemParam>::validate_param(state, system_meta, world)
            }

            #[inline]
            unsafe fn get_param<'w, 's>(
                state: &'s mut Self::State,
                system_meta: &SystemMeta,
                world: UnsafeWorldCell<'w>,
                change_tick: Tick,
            ) -> Self::Item<'w, 's> {
                ParamSet {
                    param_states: state,
                    system_meta: system_meta.clone(),
                    world,
                    change_tick,
                }
            }
        }

        impl<'w, 's, $($param: SystemParam,)*> ParamSet<'w, 's, ($($param,)*)>
        {
            $(
                /// Gets exclusive access to the parameter at index
                #[doc = stringify!($index)]
                /// in this [`ParamSet`].
                /// No other parameters may be accessed while this one is active.
                pub fn $fn_name<'a>(&'a mut self) -> SystemParamItem<'a, 'a, $param> {
                    // SAFETY: systems run without conflicts with other systems.
                    // Conflicting params in ParamSet are not accessible at the same time
                    // ParamSets are guaranteed to not conflict with other SystemParams
                    unsafe {
                        $param::get_param(&mut self.param_states.$index, &self.system_meta, self.world, self.change_tick)
                    }
                }
            )*
        }

        impl<'w, 's, $($param: SystemParam + 'static,)*> ParamSet<'w, 's, ($($param,)*)>
        {
            /// Returns a `ParamSet` with a smaller lifetime.
            /// This can be useful if you have an `&ParamSet` and need a `ParamSet`.
            fn reborrow(&mut self) -> ParamSet<'_, '_, ($($param,)*)> {
                ParamSet {
                    param_states: self.param_states,
                    world: self.world,
                    system_meta: self.system_meta.clone(),
                    change_tick: self.change_tick,
                }
            }
        }

        // NOTE: the 'static bound isn't technically required here, but without it
        // users can break `SystemParam` derives by introducing invariant lifetimes.
        impl<'_w, '_s, $($param: SystemParam + 'static,)*> ReborrowSystemParam for ParamSet<'_w, '_s, ($($param,)*)>
        {
            fn reborrow<'wlong: 'short, 'slong: 'short, 'short>(
                item: &'short mut Self::Item<'wlong, 'slong>,
            ) -> Self::Item<'short, 'short> {
                item.reborrow()
            }
        }
    }
}

all_tuples_enumerated!(impl_param_set, 1, 8, P, p);

// SAFETY: Res only reads a single World resource
unsafe impl<'a, T: Resource> ReadOnlySystemParam for Res<'a, T> {}

// SAFETY: Res ComponentId access is applied to SystemMeta. If this Res
// conflicts with any prior access, a panic will occur.
unsafe impl<'a, T: Resource> SystemParam for Res<'a, T> {
    type State = ComponentId;
    type Item<'w, 's> = Res<'w, T>;

    fn init_state(world: &mut World) -> Self::State {
        world.components_registrator().register_resource::<T>()
    }

    fn init_access(
        &component_id: &Self::State,
        system_meta: &mut SystemMeta,
        component_access_set: &mut FilteredAccessSet,
        _world: &mut World,
    ) {
        let combined_access = component_access_set.combined_access();
        assert!(
            !combined_access.has_resource_write(component_id),
            "error[B0002]: Res<{}> in system {} conflicts with a previous ResMut<{0}> access. Consider removing the duplicate access. See: https://bevy.org/learn/errors/b0002",
            DebugName::type_name::<T>(),
            system_meta.name,
        );

        component_access_set.add_unfiltered_resource_read(component_id);
    }

    #[inline]
    unsafe fn validate_param(
        &mut component_id: &mut Self::State,
        _system_meta: &SystemMeta,
        world: UnsafeWorldCell,
    ) -> Result<(), SystemParamValidationError> {
        // SAFETY: Read-only access to resource metadata.
        if unsafe { world.storages() }
            .resources
            .get(component_id)
            .is_some_and(ResourceData::is_present)
        {
            Ok(())
        } else {
            Err(SystemParamValidationError::invalid::<Self>(
                "Resource does not exist",
            ))
        }
    }

    #[inline]
    unsafe fn get_param<'w, 's>(
        &mut component_id: &'s mut Self::State,
        system_meta: &SystemMeta,
        world: UnsafeWorldCell<'w>,
        change_tick: Tick,
    ) -> Self::Item<'w, 's> {
        let (ptr, ticks) = world
            .get_resource_with_ticks(component_id)
            .unwrap_or_else(|| {
                panic!(
                    "Resource requested by {} does not exist: {}",
                    system_meta.name,
                    DebugName::type_name::<T>()
                );
            });
        Res {
            value: ptr.deref(),
            ticks: ComponentTicksRef {
                added: ticks.added.deref(),
                changed: ticks.changed.deref(),
                changed_by: ticks.changed_by.map(|changed_by| changed_by.deref()),
                last_run: system_meta.last_run,
                this_run: change_tick,
            },
        }
    }
}

impl<'a, T: Resource> ReborrowSystemParam for Res<'a, T> {
    fn reborrow<'wlong: 'short, 'slong: 'short, 'short>(
        item: &'short mut Self::Item<'wlong, 'slong>,
    ) -> Self::Item<'short, 'short> {
        item.reborrow()
    }
}

// SAFETY: Res ComponentId access is applied to SystemMeta. If this Res
// conflicts with any prior access, a panic will occur.
unsafe impl<'a, T: Resource> SystemParam for ResMut<'a, T> {
    type State = ComponentId;
    type Item<'w, 's> = ResMut<'w, T>;

    fn init_state(world: &mut World) -> Self::State {
        world.components_registrator().register_resource::<T>()
    }

    fn init_access(
        &component_id: &Self::State,
        system_meta: &mut SystemMeta,
        component_access_set: &mut FilteredAccessSet,
        _world: &mut World,
    ) {
        let combined_access = component_access_set.combined_access();
        if combined_access.has_resource_write(component_id) {
            panic!(
                "error[B0002]: ResMut<{}> in system {} conflicts with a previous ResMut<{0}> access. Consider removing the duplicate access. See: https://bevy.org/learn/errors/b0002",
                DebugName::type_name::<T>(), system_meta.name);
        } else if combined_access.has_resource_read(component_id) {
            panic!(
                "error[B0002]: ResMut<{}> in system {} conflicts with a previous Res<{0}> access. Consider removing the duplicate access. See: https://bevy.org/learn/errors/b0002",
                DebugName::type_name::<T>(), system_meta.name);
        }
        component_access_set.add_unfiltered_resource_write(component_id);
    }

    #[inline]
    unsafe fn validate_param(
        &mut component_id: &mut Self::State,
        _system_meta: &SystemMeta,
        world: UnsafeWorldCell,
    ) -> Result<(), SystemParamValidationError> {
        // SAFETY: Read-only access to resource metadata.
        if unsafe { world.storages() }
            .resources
            .get(component_id)
            .is_some_and(ResourceData::is_present)
        {
            Ok(())
        } else {
            Err(SystemParamValidationError::invalid::<Self>(
                "Resource does not exist",
            ))
        }
    }

    #[inline]
    unsafe fn get_param<'w, 's>(
        &mut component_id: &'s mut Self::State,
        system_meta: &SystemMeta,
        world: UnsafeWorldCell<'w>,
        change_tick: Tick,
    ) -> Self::Item<'w, 's> {
        let value = world
            .get_resource_mut_by_id(component_id)
            .unwrap_or_else(|| {
                panic!(
                    "Resource requested by {} does not exist: {}",
                    system_meta.name,
                    DebugName::type_name::<T>()
                );
            });
        ResMut {
            value: value.value.deref_mut::<T>(),
            ticks: ComponentTicksMut {
                added: value.ticks.added,
                changed: value.ticks.changed,
                changed_by: value.ticks.changed_by,
                last_run: system_meta.last_run,
                this_run: change_tick,
            },
        }
    }
}

impl<'a, T: Resource> ReborrowSystemParam for ResMut<'a, T> {
    fn reborrow<'wlong: 'short, 'slong: 'short, 'short>(
        item: &'short mut Self::Item<'wlong, 'slong>,
    ) -> Self::Item<'short, 'short> {
        item.reborrow()
    }
}

/// SAFETY: only reads world
unsafe impl<'w> ReadOnlySystemParam for &'w World {}

// SAFETY: `read_all` access is set and conflicts result in a panic
unsafe impl SystemParam for &'_ World {
    type State = ();
    type Item<'w, 's> = &'w World;

    fn init_state(_world: &mut World) -> Self::State {}

    fn init_access(
        _state: &Self::State,
        _system_meta: &mut SystemMeta,
        component_access_set: &mut FilteredAccessSet,
        _world: &mut World,
    ) {
        let mut filtered_access = FilteredAccess::default();

        filtered_access.read_all();
        if !component_access_set
            .get_conflicts_single(&filtered_access)
            .is_empty()
        {
            panic!("&World conflicts with a previous mutable system parameter. Allowing this would break Rust's mutability rules");
        }
        component_access_set.add(filtered_access);
    }

    #[inline]
    unsafe fn get_param<'w, 's>(
        _state: &'s mut Self::State,
        _system_meta: &SystemMeta,
        world: UnsafeWorldCell<'w>,
        _change_tick: Tick,
    ) -> Self::Item<'w, 's> {
        // SAFETY: Read-only access to the entire world was registered in `init_state`.
        unsafe { world.world() }
    }
}

impl<'w> ReborrowSystemParam for &'w World {
    fn reborrow<'wlong: 'short, 'slong: 'short, 'short>(
        item: &'short mut Self::Item<'wlong, 'slong>,
    ) -> Self::Item<'short, 'short> {
        *item
    }
}

/// SAFETY: `DeferredWorld` can read all components and resources but cannot be used to gain any other mutable references.
unsafe impl<'w> SystemParam for DeferredWorld<'w> {
    type State = ();
    type Item<'world, 'state> = DeferredWorld<'world>;

    fn init_state(_world: &mut World) -> Self::State {}

    fn init_access(
        _state: &Self::State,
        system_meta: &mut SystemMeta,
        component_access_set: &mut FilteredAccessSet,
        _world: &mut World,
    ) {
        assert!(
            !component_access_set.combined_access().has_any_read(),
            "DeferredWorld in system {} conflicts with a previous access.",
            system_meta.name,
        );
        component_access_set.write_all();
    }

    unsafe fn get_param<'world, 'state>(
        _state: &'state mut Self::State,
        _system_meta: &SystemMeta,
        world: UnsafeWorldCell<'world>,
        _change_tick: Tick,
    ) -> Self::Item<'world, 'state> {
        world.into_deferred()
    }
}

impl<'w> ReborrowSystemParam for DeferredWorld<'w> {
    fn reborrow<'wlong: 'short, 'slong: 'short, 'short>(
        item: &'short mut Self::Item<'wlong, 'slong>,
    ) -> Self::Item<'short, 'short> {
        item.reborrow()
    }
}

/// A [`SystemParam`] that provides a system-private value of `T` that persists across system calls.
///
/// The initial value is created by calling `T`'s [`FromWorld::from_world`] (or [`Default::default`] if `T: Default`).
///
/// A local may only be accessed by the system itself and is therefore not visible to other systems.
/// If two or more systems specify the same local type each will have their own unique local.
/// If multiple [`SystemParam`]s within the same system each specify the same local type
/// each will get their own distinct data storage.
///
/// The supplied lifetime parameter is the [`SystemParam`]s `'s` lifetime.
///
/// # Examples
///
/// ```
/// # use bevy_ecs::prelude::*;
/// # let world = &mut World::default();
/// fn counter(mut count: Local<u32>) -> u32 {
///     *count += 1;
///     *count
/// }
/// let mut counter_system = IntoSystem::into_system(counter);
/// counter_system.initialize(world);
///
/// // Counter is initialized to u32's default value of 0, and increases to 1 on first run.
/// assert_eq!(counter_system.run((), world).unwrap(), 1);
/// // Counter gets the same value and increases to 2 on its second call.
/// assert_eq!(counter_system.run((), world).unwrap(), 2);
/// ```
///
/// A simple way to set a different default value for a local is by wrapping the value with an Option.
///
/// ```
/// # use bevy_ecs::prelude::*;
/// # let world = &mut World::default();
/// fn counter_from_10(mut count: Local<Option<u32>>) -> u32 {
///     let count = count.get_or_insert(10);
///     *count += 1;
///     *count
/// }
/// let mut counter_system = IntoSystem::into_system(counter_from_10);
/// counter_system.initialize(world);
///
/// // Counter is initialized at 10, and increases to 11 on first run.
/// assert_eq!(counter_system.run((), world).unwrap(), 11);
/// // Counter is only increased by 1 on subsequent runs.
/// assert_eq!(counter_system.run((), world).unwrap(), 12);
/// ```
///
/// A system can have multiple `Local` values with the same type, each with distinct values.
///
/// ```
/// # use bevy_ecs::prelude::*;
/// # let world = &mut World::default();
/// fn double_counter(mut count: Local<u32>, mut double_count: Local<u32>) -> (u32, u32) {
///     *count += 1;
///     *double_count += 2;
///     (*count, *double_count)
/// }
/// let mut counter_system = IntoSystem::into_system(double_counter);
/// counter_system.initialize(world);
///
/// assert_eq!(counter_system.run((), world).unwrap(), (1, 2));
/// assert_eq!(counter_system.run((), world).unwrap(), (2, 4));
/// ```
///
/// This example shows that two systems using the same type for their own `Local` get distinct locals.
///
/// ```
/// # use bevy_ecs::prelude::*;
/// # let world = &mut World::default();
/// fn write_to_local(mut local: Local<usize>) {
///     *local = 42;
/// }
/// fn read_from_local(local: Local<usize>) -> usize {
///     *local
/// }
/// let mut write_system = IntoSystem::into_system(write_to_local);
/// let mut read_system = IntoSystem::into_system(read_from_local);
/// write_system.initialize(world);
/// read_system.initialize(world);
///
/// assert_eq!(read_system.run((), world).unwrap(), 0);
/// write_system.run((), world);
/// // The read local is still 0 due to the locals not being shared.
/// assert_eq!(read_system.run((), world).unwrap(), 0);
/// ```
///
/// You can use a `Local` to avoid reallocating memory every system call.
///
/// ```
/// # use bevy_ecs::prelude::*;
/// fn some_system(mut vec: Local<Vec<u32>>) {
///     // Do your regular system logic, using the vec, as normal.
///
///     // At end of function, clear the vec's contents so its empty for next system call.
///     // If it's possible the capacity could get too large, you may want to check and resize that as well.
///     vec.clear();
/// }
/// ```
///
/// N.B. A [`Local`]s value cannot be read or written to outside of the containing system.
/// To add configuration to a system, convert a capturing closure into the system instead:
///
/// ```
/// # use bevy_ecs::prelude::*;
/// # use bevy_ecs::system::assert_is_system;
/// struct Config(u32);
/// #[derive(Resource)]
/// struct MyU32Wrapper(u32);
/// fn reset_to_system(value: Config) -> impl FnMut(ResMut<MyU32Wrapper>) {
///     move |mut val| val.0 = value.0
/// }
///
/// // .add_systems(reset_to_system(my_config))
/// # assert_is_system(reset_to_system(Config(10)));
/// ```
#[derive(Debug)]
pub struct Local<'s, T: FromWorld + Send + 'static>(pub(crate) &'s mut T);

impl<'s, T: FromWorld + Send + 'static> Local<'s, T> {
    /// Returns a [`Local`] with a shorter lifetime.
    /// This is useful if you have an `&mut Local<T>` but want a `Local<T>`
    pub fn reborrow(&mut self) -> Local<'_, T> {
        Local(self.0)
    }
}

// SAFETY: Local only accesses internal state
unsafe impl<'s, T: FromWorld + Send + 'static> ReadOnlySystemParam for Local<'s, T> {}

impl<'s, T: FromWorld + Send + 'static> Deref for Local<'s, T> {
    type Target = T;

    #[inline]
    fn deref(&self) -> &Self::Target {
        self.0
    }
}

impl<'s, T: FromWorld + Send + 'static> DerefMut for Local<'s, T> {
    #[inline]
    fn deref_mut(&mut self) -> &mut Self::Target {
        self.0
    }
}

impl<'s, 'a, T: FromWorld + Send + 'static> IntoIterator for &'a Local<'s, T>
where
    &'a T: IntoIterator,
{
    type Item = <&'a T as IntoIterator>::Item;
    type IntoIter = <&'a T as IntoIterator>::IntoIter;

    fn into_iter(self) -> Self::IntoIter {
        self.0.into_iter()
    }
}

impl<'s, 'a, T: FromWorld + Send + 'static> IntoIterator for &'a mut Local<'s, T>
where
    &'a mut T: IntoIterator,
{
    type Item = <&'a mut T as IntoIterator>::Item;
    type IntoIter = <&'a mut T as IntoIterator>::IntoIter;

    fn into_iter(self) -> Self::IntoIter {
        self.0.into_iter()
    }
}

// SAFETY: only local state is accessed
unsafe impl<'a, T: FromWorld + Send + 'static> SystemParam for Local<'a, T> {
    type State = SyncCell<T>;
    type Item<'w, 's> = Local<'s, T>;

    fn init_state(world: &mut World) -> Self::State {
        SyncCell::new(T::from_world(world))
    }

    fn init_access(
        _state: &Self::State,
        _system_meta: &mut SystemMeta,
        _component_access_set: &mut FilteredAccessSet,
        _world: &mut World,
    ) {
    }

    #[inline]
    unsafe fn get_param<'w, 's>(
        state: &'s mut Self::State,
        _system_meta: &SystemMeta,
        _world: UnsafeWorldCell<'w>,
        _change_tick: Tick,
    ) -> Self::Item<'w, 's> {
        Local(state.get())
    }
}

impl<'a, T: FromWorld + Send + 'static> ReborrowSystemParam for Local<'a, T> {
    fn reborrow<'wlong: 'short, 'slong: 'short, 'short>(
        item: &'short mut Self::Item<'wlong, 'slong>,
    ) -> Self::Item<'short, 'short> {
        item.reborrow()
    }
}

/// Types that can be used with [`Deferred<T>`] in systems.
/// This allows storing system-local data which is used to defer [`World`] mutations.
///
/// Types that implement `SystemBuffer` should take care to perform as many
/// computations up-front as possible. Buffers cannot be applied in parallel,
/// so you should try to minimize the time spent in [`SystemBuffer::apply`].
pub trait SystemBuffer: FromWorld + Send + 'static {
    /// Applies any deferred mutations to the [`World`].
    fn apply(&mut self, system_meta: &SystemMeta, world: &mut World);
    /// Queues any deferred mutations to be applied at the next [`ApplyDeferred`](crate::prelude::ApplyDeferred).
    fn queue(&mut self, _system_meta: &SystemMeta, _world: DeferredWorld) {}
}

/// A [`SystemParam`] that stores a buffer which gets applied to the [`World`] during
/// [`ApplyDeferred`](crate::schedule::ApplyDeferred).
/// This is used internally by [`Commands`] to defer `World` mutations.
///
/// [`Commands`]: crate::system::Commands
///
/// # Examples
///
/// By using this type to defer mutations, you can avoid mutable `World` access within
/// a system, which allows it to run in parallel with more systems.
///
/// Note that deferring mutations is *not* free, and should only be used if
/// the gains in parallelization outweigh the time it takes to apply deferred mutations.
/// In general, [`Deferred`] should only be used for mutations that are infrequent,
/// or which otherwise take up a small portion of a system's run-time.
///
/// ```
/// # use bevy_ecs::prelude::*;
/// // Tracks whether or not there is a threat the player should be aware of.
/// #[derive(Resource, Default)]
/// pub struct Alarm(bool);
///
/// #[derive(Component)]
/// pub struct Settlement {
///     // ...
/// }
///
/// // A threat from inside the settlement.
/// #[derive(Component)]
/// pub struct Criminal;
///
/// // A threat from outside the settlement.
/// #[derive(Component)]
/// pub struct Monster;
///
/// # impl Criminal { pub fn is_threat(&self, _: &Settlement) -> bool { true } }
///
/// use bevy_ecs::system::{Deferred, SystemBuffer, SystemMeta};
///
/// // Uses deferred mutations to allow signaling the alarm from multiple systems in parallel.
/// #[derive(Resource, Default)]
/// struct AlarmFlag(bool);
///
/// impl AlarmFlag {
///     /// Sounds the alarm the next time buffers are applied via ApplyDeferred.
///     pub fn flag(&mut self) {
///         self.0 = true;
///     }
/// }
///
/// impl SystemBuffer for AlarmFlag {
///     // When `AlarmFlag` is used in a system, this function will get
///     // called the next time buffers are applied via ApplyDeferred.
///     fn apply(&mut self, system_meta: &SystemMeta, world: &mut World) {
///         if self.0 {
///             world.resource_mut::<Alarm>().0 = true;
///             self.0 = false;
///         }
///     }
/// }
///
/// // Sound the alarm if there are any criminals who pose a threat.
/// fn alert_criminal(
///     settlement: Single<&Settlement>,
///     criminals: Query<&Criminal>,
///     mut alarm: Deferred<AlarmFlag>
/// ) {
///     for criminal in &criminals {
///         // Only sound the alarm if the criminal is a threat.
///         // For this example, assume that this check is expensive to run.
///         // Since the majority of this system's run-time is dominated
///         // by calling `is_threat()`, we defer sounding the alarm to
///         // allow this system to run in parallel with other alarm systems.
///         if criminal.is_threat(*settlement) {
///             alarm.flag();
///         }
///     }
/// }
///
/// // Sound the alarm if there is a monster.
/// fn alert_monster(
///     monsters: Query<&Monster>,
///     mut alarm: ResMut<Alarm>
/// ) {
///     if monsters.iter().next().is_some() {
///         // Since this system does nothing except for sounding the alarm,
///         // it would be pointless to defer it, so we sound the alarm directly.
///         alarm.0 = true;
///     }
/// }
///
/// let mut world = World::new();
/// world.init_resource::<Alarm>();
/// world.spawn(Settlement {
///     // ...
/// });
///
/// let mut schedule = Schedule::default();
/// // These two systems have no conflicts and will run in parallel.
/// schedule.add_systems((alert_criminal, alert_monster));
///
/// // There are no criminals or monsters, so the alarm is not sounded.
/// schedule.run(&mut world);
/// assert_eq!(world.resource::<Alarm>().0, false);
///
/// // Spawn a monster, which will cause the alarm to be sounded.
/// let m_id = world.spawn(Monster).id();
/// schedule.run(&mut world);
/// assert_eq!(world.resource::<Alarm>().0, true);
///
/// // Remove the monster and reset the alarm.
/// world.entity_mut(m_id).despawn();
/// world.resource_mut::<Alarm>().0 = false;
///
/// // Spawn a criminal, which will cause the alarm to be sounded.
/// world.spawn(Criminal);
/// schedule.run(&mut world);
/// assert_eq!(world.resource::<Alarm>().0, true);
/// ```
pub struct Deferred<'a, T: SystemBuffer>(pub(crate) &'a mut T);

impl<'a, T: SystemBuffer> Deref for Deferred<'a, T> {
    type Target = T;
    #[inline]
    fn deref(&self) -> &Self::Target {
        self.0
    }
}

impl<'a, T: SystemBuffer> DerefMut for Deferred<'a, T> {
    #[inline]
    fn deref_mut(&mut self) -> &mut Self::Target {
        self.0
    }
}

impl<T: SystemBuffer> Deferred<'_, T> {
    /// Returns a [`Deferred<T>`] with a smaller lifetime.
    /// This is useful if you have `&mut Deferred<T>` but need `Deferred<T>`.
    pub fn reborrow(&mut self) -> Deferred<'_, T> {
        Deferred(self.0)
    }
}

// SAFETY: Only local state is accessed.
unsafe impl<T: SystemBuffer> ReadOnlySystemParam for Deferred<'_, T> {}

impl<T: SystemBuffer> ReborrowSystemParam for Deferred<'_, T> {
    fn reborrow<'wlong: 'short, 'slong: 'short, 'short>(
        item: &'short mut Self::Item<'wlong, 'slong>,
    ) -> Self::Item<'short, 'short> {
        item.reborrow()
    }
}

// SAFETY: Only local state is accessed.
unsafe impl<T: SystemBuffer> SystemParam for Deferred<'_, T> {
    type State = SyncCell<T>;
    type Item<'w, 's> = Deferred<'s, T>;

    fn init_state(world: &mut World) -> Self::State {
        SyncCell::new(T::from_world(world))
    }

    fn init_access(
        _state: &Self::State,
        system_meta: &mut SystemMeta,
        _component_access_set: &mut FilteredAccessSet,
        _world: &mut World,
    ) {
        system_meta.set_has_deferred();
    }

    fn apply(state: &mut Self::State, system_meta: &SystemMeta, world: &mut World) {
        state.get().apply(system_meta, world);
    }

    fn queue(state: &mut Self::State, system_meta: &SystemMeta, world: DeferredWorld) {
        state.get().queue(system_meta, world);
    }

    #[inline]
    unsafe fn get_param<'w, 's>(
        state: &'s mut Self::State,
        _system_meta: &SystemMeta,
        _world: UnsafeWorldCell<'w>,
        _change_tick: Tick,
    ) -> Self::Item<'w, 's> {
        Deferred(state.get())
    }
}

/// A dummy type to tell the executor to run the system exclusively.
pub struct ExclusiveMarker(PhantomData<()>);

// SAFETY: No world access.
unsafe impl SystemParam for ExclusiveMarker {
    type State = ();
    type Item<'w, 's> = Self;

    #[inline]
    fn init_state(_world: &mut World) -> Self::State {}

    fn init_access(
        _state: &Self::State,
        system_meta: &mut SystemMeta,
        _component_access_set: &mut FilteredAccessSet,
        _world: &mut World,
    ) {
        system_meta.set_exclusive();
    }

    #[inline]
    unsafe fn get_param<'world, 'state>(
        _state: &'state mut Self::State,
        _system_meta: &SystemMeta,
        _world: UnsafeWorldCell<'world>,
        _change_tick: Tick,
    ) -> Self::Item<'world, 'state> {
        Self(PhantomData)
    }
}

// SAFETY: Does not read any world state
unsafe impl ReadOnlySystemParam for ExclusiveMarker {}

/// A dummy type that is [`!Send`](Send), to force systems to run on the main thread.
pub struct NonSendMarker(PhantomData<*mut ()>);

// SAFETY: No world access.
unsafe impl SystemParam for NonSendMarker {
    type State = ();
    type Item<'w, 's> = Self;

    #[inline]
    fn init_state(_world: &mut World) -> Self::State {}

    fn init_access(
        _state: &Self::State,
        system_meta: &mut SystemMeta,
        _component_access_set: &mut FilteredAccessSet,
        _world: &mut World,
    ) {
        system_meta.set_non_send();
    }

    #[inline]
    unsafe fn get_param<'world, 'state>(
        _state: &'state mut Self::State,
        _system_meta: &SystemMeta,
        _world: UnsafeWorldCell<'world>,
        _change_tick: Tick,
    ) -> Self::Item<'world, 'state> {
        Self(PhantomData)
    }
}

// SAFETY: Does not read any world state
unsafe impl ReadOnlySystemParam for NonSendMarker {}

impl ReborrowSystemParam for NonSendMarker {
    fn reborrow<'wlong: 'short, 'slong: 'short, 'short>(
        _item: &'short mut Self::Item<'wlong, 'slong>,
    ) -> Self::Item<'short, 'short> {
        Self(PhantomData)
    }
}

// SAFETY: Only reads a single World non-send resource
unsafe impl<'w, T> ReadOnlySystemParam for NonSend<'w, T> {}

// SAFETY: NonSendComponentId access is applied to SystemMeta. If this
// NonSend conflicts with any prior access, a panic will occur.
unsafe impl<'a, T: 'static> SystemParam for NonSend<'a, T> {
    type State = ComponentId;
    type Item<'w, 's> = NonSend<'w, T>;

    fn init_state(world: &mut World) -> Self::State {
        world.components_registrator().register_non_send::<T>()
    }

    fn init_access(
        &component_id: &Self::State,
        system_meta: &mut SystemMeta,
        component_access_set: &mut FilteredAccessSet,
        _world: &mut World,
    ) {
        system_meta.set_non_send();

        let combined_access = component_access_set.combined_access();
        assert!(
            !combined_access.has_resource_write(component_id),
            "error[B0002]: NonSend<{}> in system {} conflicts with a previous mutable resource access ({0}). Consider removing the duplicate access. See: https://bevy.org/learn/errors/b0002",
            DebugName::type_name::<T>(),
            system_meta.name,
        );
        component_access_set.add_unfiltered_resource_read(component_id);
    }

    #[inline]
    unsafe fn validate_param(
        &mut component_id: &mut Self::State,
        _system_meta: &SystemMeta,
        world: UnsafeWorldCell,
    ) -> Result<(), SystemParamValidationError> {
        // SAFETY: Read-only access to resource metadata.
        if unsafe { world.storages() }
            .non_send_resources
            .get(component_id)
            .is_some_and(ResourceData::is_present)
        {
            Ok(())
        } else {
            Err(SystemParamValidationError::invalid::<Self>(
                "Non-send resource does not exist",
            ))
        }
    }

    #[inline]
    unsafe fn get_param<'w, 's>(
        &mut component_id: &'s mut Self::State,
        system_meta: &SystemMeta,
        world: UnsafeWorldCell<'w>,
        change_tick: Tick,
    ) -> Self::Item<'w, 's> {
        let (ptr, ticks) = world
            .get_non_send_with_ticks(component_id)
            .unwrap_or_else(|| {
                panic!(
                    "Non-send resource requested by {} does not exist: {}",
                    system_meta.name,
                    DebugName::type_name::<T>()
                );
            });
        NonSend {
            value: ptr.deref(),
            ticks: ComponentTicksRef::from_tick_cells(ticks, system_meta.last_run, change_tick),
        }
    }
}

impl<'a, T: 'static> ReborrowSystemParam for NonSend<'a, T> {
    fn reborrow<'wlong: 'short, 'slong: 'short, 'short>(
        item: &'short mut Self::Item<'wlong, 'slong>,
    ) -> Self::Item<'short, 'short> {
        item.reborrow()
    }
}

// SAFETY: NonSendMut ComponentId access is applied to SystemMeta. If this
// NonSendMut conflicts with any prior access, a panic will occur.
unsafe impl<'a, T: 'static> SystemParam for NonSendMut<'a, T> {
    type State = ComponentId;
    type Item<'w, 's> = NonSendMut<'w, T>;

    fn init_state(world: &mut World) -> Self::State {
        world.components_registrator().register_non_send::<T>()
    }

    fn init_access(
        &component_id: &Self::State,
        system_meta: &mut SystemMeta,
        component_access_set: &mut FilteredAccessSet,
        _world: &mut World,
    ) {
        system_meta.set_non_send();

        let combined_access = component_access_set.combined_access();
        if combined_access.has_resource_write(component_id) {
            panic!(
                "error[B0002]: NonSendMut<{}> in system {} conflicts with a previous mutable resource access ({0}). Consider removing the duplicate access. See: https://bevy.org/learn/errors/b0002",
                DebugName::type_name::<T>(), system_meta.name);
        } else if combined_access.has_resource_read(component_id) {
            panic!(
                "error[B0002]: NonSendMut<{}> in system {} conflicts with a previous immutable resource access ({0}). Consider removing the duplicate access. See: https://bevy.org/learn/errors/b0002",
                DebugName::type_name::<T>(), system_meta.name);
        }
        component_access_set.add_unfiltered_resource_write(component_id);
    }

    #[inline]
    unsafe fn validate_param(
        &mut component_id: &mut Self::State,
        _system_meta: &SystemMeta,
        world: UnsafeWorldCell,
    ) -> Result<(), SystemParamValidationError> {
        // SAFETY: Read-only access to resource metadata.
        if unsafe { world.storages() }
            .non_send_resources
            .get(component_id)
            .is_some_and(ResourceData::is_present)
        {
            Ok(())
        } else {
            Err(SystemParamValidationError::invalid::<Self>(
                "Non-send resource does not exist",
            ))
        }
    }

    #[inline]
    unsafe fn get_param<'w, 's>(
        &mut component_id: &'s mut Self::State,
        system_meta: &SystemMeta,
        world: UnsafeWorldCell<'w>,
        change_tick: Tick,
    ) -> Self::Item<'w, 's> {
        let (ptr, ticks) = world
            .get_non_send_with_ticks(component_id)
            .unwrap_or_else(|| {
                panic!(
                    "Non-send resource requested by {} does not exist: {}",
                    system_meta.name,
                    DebugName::type_name::<T>()
                );
            });
        NonSendMut {
            value: ptr.assert_unique().deref_mut(),
            ticks: ComponentTicksMut::from_tick_cells(ticks, system_meta.last_run, change_tick),
        }
    }
}

impl<'a, T: 'static> ReborrowSystemParam for NonSendMut<'a, T> {
    fn reborrow<'wlong: 'short, 'slong: 'short, 'short>(
        item: &'short mut Self::Item<'wlong, 'slong>,
    ) -> Self::Item<'short, 'short> {
        item.reborrow()
    }
}

// SAFETY: Only reads World archetypes
unsafe impl<'a> ReadOnlySystemParam for &'a Archetypes {}

// SAFETY: no component value access
unsafe impl<'a> SystemParam for &'a Archetypes {
    type State = ();
    type Item<'w, 's> = &'w Archetypes;

    fn init_state(_world: &mut World) -> Self::State {}

    fn init_access(
        _state: &Self::State,
        _system_meta: &mut SystemMeta,
        _component_access_set: &mut FilteredAccessSet,
        _world: &mut World,
    ) {
    }

    #[inline]
    unsafe fn get_param<'w, 's>(
        _state: &'s mut Self::State,
        _system_meta: &SystemMeta,
        world: UnsafeWorldCell<'w>,
        _change_tick: Tick,
    ) -> Self::Item<'w, 's> {
        world.archetypes()
    }
}

impl<'a> ReborrowSystemParam for &'a Archetypes {
    fn reborrow<'wlong: 'short, 'slong: 'short, 'short>(
        item: &'short mut Self::Item<'wlong, 'slong>,
    ) -> Self::Item<'short, 'short> {
        *item
    }
}

// SAFETY: Only reads World components
unsafe impl<'a> ReadOnlySystemParam for &'a Components {}

// SAFETY: no component value access
unsafe impl<'a> SystemParam for &'a Components {
    type State = ();
    type Item<'w, 's> = &'w Components;

    fn init_state(_world: &mut World) -> Self::State {}

    fn init_access(
        _state: &Self::State,
        _system_meta: &mut SystemMeta,
        _component_access_set: &mut FilteredAccessSet,
        _world: &mut World,
    ) {
    }

    #[inline]
    unsafe fn get_param<'w, 's>(
        _state: &'s mut Self::State,
        _system_meta: &SystemMeta,
        world: UnsafeWorldCell<'w>,
        _change_tick: Tick,
    ) -> Self::Item<'w, 's> {
        world.components()
    }
}

impl<'a> ReborrowSystemParam for &'a Components {
    fn reborrow<'wlong: 'short, 'slong: 'short, 'short>(
        item: &'short mut Self::Item<'wlong, 'slong>,
    ) -> Self::Item<'short, 'short> {
        *item
    }
}

// SAFETY: Only reads World entities
unsafe impl<'a> ReadOnlySystemParam for &'a Entities {}

// SAFETY: no component value access
unsafe impl<'a> SystemParam for &'a Entities {
    type State = ();
    type Item<'w, 's> = &'w Entities;

    fn init_state(_world: &mut World) -> Self::State {}

    fn init_access(
        _state: &Self::State,
        _system_meta: &mut SystemMeta,
        _component_access_set: &mut FilteredAccessSet,
        _world: &mut World,
    ) {
    }

    #[inline]
    unsafe fn get_param<'w, 's>(
        _state: &'s mut Self::State,
        _system_meta: &SystemMeta,
        world: UnsafeWorldCell<'w>,
        _change_tick: Tick,
    ) -> Self::Item<'w, 's> {
        world.entities()
    }
}

impl<'a> ReborrowSystemParam for &'a Entities {
    fn reborrow<'wlong: 'short, 'slong: 'short, 'short>(
        item: &'short mut Self::Item<'wlong, 'slong>,
    ) -> Self::Item<'short, 'short> {
        *item
    }
}

// SAFETY: Only reads World entities
unsafe impl<'a> ReadOnlySystemParam for &'a EntityAllocator {}

// SAFETY: no component value access
unsafe impl<'a> SystemParam for &'a EntityAllocator {
    type State = ();
    type Item<'w, 's> = &'w EntityAllocator;

    fn init_state(_world: &mut World) -> Self::State {}

    fn init_access(
        _state: &Self::State,
        _system_meta: &mut SystemMeta,
        _component_access_set: &mut FilteredAccessSet,
        _world: &mut World,
    ) {
    }

    #[inline]
    unsafe fn get_param<'w, 's>(
        _state: &'s mut Self::State,
        _system_meta: &SystemMeta,
        world: UnsafeWorldCell<'w>,
        _change_tick: Tick,
    ) -> Self::Item<'w, 's> {
        world.entities_allocator()
    }
}

// SAFETY: Only reads World bundles
unsafe impl<'a> ReadOnlySystemParam for &'a Bundles {}

// SAFETY: no component value access
unsafe impl<'a> SystemParam for &'a Bundles {
    type State = ();
    type Item<'w, 's> = &'w Bundles;

    fn init_state(_world: &mut World) -> Self::State {}

    fn init_access(
        _state: &Self::State,
        _system_meta: &mut SystemMeta,
        _component_access_set: &mut FilteredAccessSet,
        _world: &mut World,
    ) {
    }

    #[inline]
    unsafe fn get_param<'w, 's>(
        _state: &'s mut Self::State,
        _system_meta: &SystemMeta,
        world: UnsafeWorldCell<'w>,
        _change_tick: Tick,
    ) -> Self::Item<'w, 's> {
        world.bundles()
    }
}

impl<'a> ReborrowSystemParam for &'a Bundles {
    fn reborrow<'wlong: 'short, 'slong: 'short, 'short>(
        item: &'short mut Self::Item<'wlong, 'slong>,
    ) -> Self::Item<'short, 'short> {
        *item
    }
}

/// A [`SystemParam`] that reads the previous and current change ticks of the system.
///
/// A system's change ticks are updated each time it runs:
/// - `last_run` copies the previous value of `change_tick`
/// - `this_run` copies the current value of [`World::read_change_tick`]
///
/// Component change ticks that are more recent than `last_run` will be detected by the system.
/// Those can be read by calling [`last_changed`](crate::change_detection::DetectChanges::last_changed)
/// on a [`Mut<T>`](crate::change_detection::Mut) or [`ResMut<T>`](ResMut).
#[derive(Debug, Clone, Copy)]
pub struct SystemChangeTick {
    last_run: Tick,
    this_run: Tick,
}

impl SystemChangeTick {
    /// Returns the current [`World`] change tick seen by the system.
    #[inline]
    pub fn this_run(&self) -> Tick {
        self.this_run
    }

    /// Returns the [`World`] change tick seen by the system the previous time it ran.
    #[inline]
    pub fn last_run(&self) -> Tick {
        self.last_run
    }
}

// SAFETY: Only reads internal system state
unsafe impl ReadOnlySystemParam for SystemChangeTick {}

// SAFETY: `SystemChangeTick` doesn't require any world access
unsafe impl SystemParam for SystemChangeTick {
    type State = ();
    type Item<'w, 's> = SystemChangeTick;

    fn init_state(_world: &mut World) -> Self::State {}

    fn init_access(
        _state: &Self::State,
        _system_meta: &mut SystemMeta,
        _component_access_set: &mut FilteredAccessSet,
        _world: &mut World,
    ) {
    }

    #[inline]
    unsafe fn get_param<'w, 's>(
        _state: &'s mut Self::State,
        system_meta: &SystemMeta,
        _world: UnsafeWorldCell<'w>,
        change_tick: Tick,
    ) -> Self::Item<'w, 's> {
        SystemChangeTick {
            last_run: system_meta.last_run,
            this_run: change_tick,
        }
    }
}

impl ReborrowSystemParam for SystemChangeTick {
    fn reborrow<'wlong: 'short, 'slong: 'short, 'short>(
        item: &'short mut Self::Item<'wlong, 'slong>,
    ) -> Self::Item<'short, 'short> {
        *item
    }
}

// SAFETY: Delegates to `T`, which ensures the safety requirements are met
unsafe impl<T: SystemParam> SystemParam for Option<T> {
    type State = T::State;

    type Item<'world, 'state> = Option<T::Item<'world, 'state>>;

    fn init_state(world: &mut World) -> Self::State {
        T::init_state(world)
    }

    fn init_access(
        state: &Self::State,
        system_meta: &mut SystemMeta,
        component_access_set: &mut FilteredAccessSet,
        world: &mut World,
    ) {
        T::init_access(state, system_meta, component_access_set, world);
    }

    #[inline]
    unsafe fn get_param<'world, 'state>(
        state: &'state mut Self::State,
        system_meta: &SystemMeta,
        world: UnsafeWorldCell<'world>,
        change_tick: Tick,
    ) -> Self::Item<'world, 'state> {
        T::validate_param(state, system_meta, world)
            .ok()
            .map(|()| T::get_param(state, system_meta, world, change_tick))
    }

    fn apply(state: &mut Self::State, system_meta: &SystemMeta, world: &mut World) {
        T::apply(state, system_meta, world);
    }

    fn queue(state: &mut Self::State, system_meta: &SystemMeta, world: DeferredWorld) {
        T::queue(state, system_meta, world);
    }
}

// SAFETY: Delegates to `T`, which ensures the safety requirements are met
unsafe impl<T: ReadOnlySystemParam> ReadOnlySystemParam for Option<T> {}

impl<T: ReborrowSystemParam> ReborrowSystemParam for Option<T> {
    fn reborrow<'wlong: 'short, 'slong: 'short, 'short>(
        item: &'short mut Self::Item<'wlong, 'slong>,
    ) -> Self::Item<'short, 'short> {
        item.as_mut().map(T::reborrow)
    }
}

// SAFETY: Delegates to `T`, which ensures the safety requirements are met
unsafe impl<T: SystemParam> SystemParam for Result<T, SystemParamValidationError> {
    type State = T::State;

    type Item<'world, 'state> = Result<T::Item<'world, 'state>, SystemParamValidationError>;

    fn init_state(world: &mut World) -> Self::State {
        T::init_state(world)
    }

    fn init_access(
        state: &Self::State,
        system_meta: &mut SystemMeta,
        component_access_set: &mut FilteredAccessSet,
        world: &mut World,
    ) {
        T::init_access(state, system_meta, component_access_set, world);
    }

    #[inline]
    unsafe fn get_param<'world, 'state>(
        state: &'state mut Self::State,
        system_meta: &SystemMeta,
        world: UnsafeWorldCell<'world>,
        change_tick: Tick,
    ) -> Self::Item<'world, 'state> {
        T::validate_param(state, system_meta, world)
            .map(|()| T::get_param(state, system_meta, world, change_tick))
    }

    fn apply(state: &mut Self::State, system_meta: &SystemMeta, world: &mut World) {
        T::apply(state, system_meta, world);
    }

    fn queue(state: &mut Self::State, system_meta: &SystemMeta, world: DeferredWorld) {
        T::queue(state, system_meta, world);
    }
}

// SAFETY: Delegates to `T`, which ensures the safety requirements are met
unsafe impl<T: ReadOnlySystemParam> ReadOnlySystemParam for Result<T, SystemParamValidationError> {}

impl<T: ReborrowSystemParam> ReborrowSystemParam for Result<T, SystemParamValidationError> {
    fn reborrow<'wlong: 'short, 'slong: 'short, 'short>(
        item: &'short mut Self::Item<'wlong, 'slong>,
    ) -> Self::Item<'short, 'short> {
        item.as_mut().map(T::reborrow).map_err(|err| err.clone())
    }
}

/// A [`SystemParam`] that wraps another parameter and causes its system to skip instead of failing when the parameter is invalid.
///
/// # Example
///
/// ```
/// # use bevy_ecs::prelude::*;
/// # #[derive(Resource)]
/// # struct SomeResource;
/// // This system will fail if `SomeResource` is not present.
/// fn fails_on_missing_resource(res: Res<SomeResource>) {}
///
/// // This system will skip without error if `SomeResource` is not present.
/// fn skips_on_missing_resource(res: If<Res<SomeResource>>) {
///     // The inner parameter is available using `Deref`
///     let some_resource: &SomeResource = &res;
/// }
/// # bevy_ecs::system::assert_is_system(skips_on_missing_resource);
/// ```
#[derive(Debug)]
pub struct If<T>(pub T);

impl<T> If<T> {
    /// Returns the inner `T`.
    ///
    /// The inner value is `pub`, so you can also obtain it by destructuring the parameter:
    ///
    /// ```
    /// # use bevy_ecs::prelude::*;
    /// # #[derive(Resource)]
    /// # struct SomeResource;
    /// fn skips_on_missing_resource(If(res): If<Res<SomeResource>>) {
    ///     let some_resource: Res<SomeResource> = res;
    /// }
    /// # bevy_ecs::system::assert_is_system(skips_on_missing_resource);
    /// ```
    pub fn into_inner(self) -> T {
        self.0
    }
}

impl<T> Deref for If<T> {
    type Target = T;
    fn deref(&self) -> &Self::Target {
        &self.0
    }
}

impl<T> DerefMut for If<T> {
    fn deref_mut(&mut self) -> &mut Self::Target {
        &mut self.0
    }
}

// SAFETY: Delegates to `T`, which ensures the safety requirements are met
unsafe impl<T: SystemParam> SystemParam for If<T> {
    type State = T::State;

    type Item<'world, 'state> = If<T::Item<'world, 'state>>;

    fn init_state(world: &mut World) -> Self::State {
        T::init_state(world)
    }

    fn init_access(
        state: &Self::State,
        system_meta: &mut SystemMeta,
        component_access_set: &mut FilteredAccessSet,
        world: &mut World,
    ) {
        T::init_access(state, system_meta, component_access_set, world);
    }

    #[inline]
    unsafe fn validate_param(
        state: &mut Self::State,
        system_meta: &SystemMeta,
        world: UnsafeWorldCell,
    ) -> Result<(), SystemParamValidationError> {
        T::validate_param(state, system_meta, world).map_err(|mut e| {
            e.skipped = true;
            e
        })
    }

    #[inline]
    unsafe fn get_param<'world, 'state>(
        state: &'state mut Self::State,
        system_meta: &SystemMeta,
        world: UnsafeWorldCell<'world>,
        change_tick: Tick,
    ) -> Self::Item<'world, 'state> {
        If(T::get_param(state, system_meta, world, change_tick))
    }

    fn apply(state: &mut Self::State, system_meta: &SystemMeta, world: &mut World) {
        T::apply(state, system_meta, world);
    }

    fn queue(state: &mut Self::State, system_meta: &SystemMeta, world: DeferredWorld) {
        T::queue(state, system_meta, world);
    }
}

impl<T: ReborrowSystemParam> ReborrowSystemParam for If<T> {
    fn reborrow<'wlong: 'short, 'slong: 'short, 'short>(
        item: &'short mut Self::Item<'wlong, 'slong>,
    ) -> Self::Item<'short, 'short> {
        If(T::reborrow(&mut item.0))
    }
}

// SAFETY: Delegates to `T`, which ensures the safety requirements are met
unsafe impl<T: ReadOnlySystemParam> ReadOnlySystemParam for If<T> {}

// SAFETY: Registers access for each element of `state`.
// If any one conflicts, it will panic.
unsafe impl<T: SystemParam> SystemParam for Vec<T> {
    type State = Vec<T::State>;

    type Item<'world, 'state> = Vec<T::Item<'world, 'state>>;

    fn init_state(_world: &mut World) -> Self::State {
        Vec::new()
    }

    fn init_access(
        state: &Self::State,
        system_meta: &mut SystemMeta,
        component_access_set: &mut FilteredAccessSet,
        world: &mut World,
    ) {
        for state in state {
            T::init_access(state, system_meta, component_access_set, world);
        }
    }

    #[inline]
    unsafe fn validate_param(
        state: &mut Self::State,
        system_meta: &SystemMeta,
        world: UnsafeWorldCell,
    ) -> Result<(), SystemParamValidationError> {
        for state in state {
            T::validate_param(state, system_meta, world)?;
        }
        Ok(())
    }

    #[inline]
    unsafe fn get_param<'world, 'state>(
        state: &'state mut Self::State,
        system_meta: &SystemMeta,
        world: UnsafeWorldCell<'world>,
        change_tick: Tick,
    ) -> Self::Item<'world, 'state> {
        state
            .iter_mut()
            // SAFETY:
            // - We initialized the access for each parameter in `init_access`, so the caller ensures we have access to any world data needed by each param.
            // - The caller ensures this was the world used to initialize our state, and we used that world to initialize parameter states
            .map(|state| unsafe { T::get_param(state, system_meta, world, change_tick) })
            .collect()
    }

    fn apply(state: &mut Self::State, system_meta: &SystemMeta, world: &mut World) {
        for state in state {
            T::apply(state, system_meta, world);
        }
    }

    fn queue(state: &mut Self::State, system_meta: &SystemMeta, mut world: DeferredWorld) {
        for state in state {
            T::queue(state, system_meta, world.reborrow());
        }
    }
}

//TODO: should we implement reborrow for stuff that requires cloning? It'd still be faster than
//getting a new param each time I guess.
impl<T: ReborrowSystemParam> ReborrowSystemParam for Vec<T> {
    fn reborrow<'wlong: 'short, 'slong: 'short, 'short>(
        item: &'short mut Self::Item<'wlong, 'slong>,
    ) -> Self::Item<'short, 'short> {
        item.iter_mut().map(T::reborrow).collect()
    }
}

// SAFETY: Registers access for each element of `state`.
// If any one conflicts with a previous parameter,
// the call passing a copy of the current access will panic.
unsafe impl<T: SystemParam> SystemParam for ParamSet<'_, '_, Vec<T>> {
    type State = Vec<T::State>;

    type Item<'world, 'state> = ParamSet<'world, 'state, Vec<T>>;

    fn init_state(_world: &mut World) -> Self::State {
        Vec::new()
    }

    fn init_access(
        state: &Self::State,
        system_meta: &mut SystemMeta,
        component_access_set: &mut FilteredAccessSet,
        world: &mut World,
    ) {
        for state in state {
            // Call `init_access` on a clone of the original access set to check for conflicts
            let component_access_set_clone = &mut component_access_set.clone();
            T::init_access(state, system_meta, component_access_set_clone, world);
        }
        for state in state {
            // Pretend to add the param to the system alone to gather the new access,
            // then merge its access into the system.
            let mut access_set = FilteredAccessSet::new();
            T::init_access(state, system_meta, &mut access_set, world);
            component_access_set.extend(access_set);
        }
    }

    #[inline]
    unsafe fn get_param<'world, 'state>(
        state: &'state mut Self::State,
        system_meta: &SystemMeta,
        world: UnsafeWorldCell<'world>,
        change_tick: Tick,
    ) -> Self::Item<'world, 'state> {
        ParamSet {
            param_states: state,
            system_meta: system_meta.clone(),
            world,
            change_tick,
        }
    }

    fn apply(state: &mut Self::State, system_meta: &SystemMeta, world: &mut World) {
        for state in state {
            T::apply(state, system_meta, world);
        }
    }

    fn queue(state: &mut Self::State, system_meta: &SystemMeta, mut world: DeferredWorld) {
        for state in state {
            T::queue(state, system_meta, world.reborrow());
        }
    }
}

impl<P: SystemParam + 'static> ReborrowSystemParam for ParamSet<'_, '_, Vec<P>> {
    fn reborrow<'wlong: 'short, 'slong: 'short, 'short>(
        item: &'short mut Self::Item<'wlong, 'slong>,
    ) -> Self::Item<'short, 'short> {
        item.reborrow()
    }
}

impl<T: SystemParam> ParamSet<'_, '_, Vec<T>> {
    /// Returns a `ParamSet` with a smaller lifetime.
    /// This can be useful if you have an `&ParamSet` and need a `ParamSet`.
    fn reborrow(&mut self) -> ParamSet<'_, '_, Vec<T>> {
        ParamSet {
            param_states: self.param_states,
            world: self.world,
            system_meta: self.system_meta.clone(),
            change_tick: self.change_tick,
        }
    }

    /// Accesses the parameter at the given index.
    /// No other parameters may be accessed while this one is active.
    pub fn get_mut(&mut self, index: usize) -> T::Item<'_, '_> {
        // SAFETY:
        // - We initialized the access for each parameter, so the caller ensures we have access to any world data needed by any param.
        //   We have mutable access to the ParamSet, so no other params in the set are active.
        // - The caller of `get_param` ensured that this was the world used to initialize our state, and we used that world to initialize parameter states
        unsafe {
            T::get_param(
                &mut self.param_states[index],
                &self.system_meta,
                self.world,
                self.change_tick,
            )
        }
    }

    /// Calls a closure for each parameter in the set.
    pub fn for_each(&mut self, mut f: impl FnMut(T::Item<'_, '_>)) {
        self.param_states.iter_mut().for_each(|state| {
            f(
                // SAFETY:
                // - We initialized the access for each parameter, so the caller ensures we have access to any world data needed by any param.
                //   We have mutable access to the ParamSet, so no other params in the set are active.
                // - The caller of `get_param` ensured that this was the world used to initialize our state, and we used that world to initialize parameter states
                unsafe { T::get_param(state, &self.system_meta, self.world, self.change_tick) },
            );
        });
    }
}

macro_rules! impl_system_param_tuple {
    ($(#[$meta:meta])* $(($param: ident, $item: ident)),*) => {
        $(#[$meta])*
        // SAFETY: tuple consists only of ReadOnlySystemParams
        unsafe impl<$($param: ReadOnlySystemParam),*> ReadOnlySystemParam for ($($param,)*) {}

        #[expect(
            clippy::allow_attributes,
            reason = "This is in a macro, and as such, the below lints may not always apply."
        )]
        #[allow(
            non_snake_case,
            reason = "Certain variable names are provided by the caller, not by us."
        )]
        #[allow(
            unused_variables,
            reason = "Zero-length tuples won't use some of the parameters."
        )]
        #[allow(
            clippy::unused_unit,
            reason = "Zero-length tuples cause redundant unit expressions."
        )]
        $(#[$meta])*
        // SAFETY: implementers of each `SystemParam` in the tuple have validated their impls
        unsafe impl<$($param: SystemParam),*> SystemParam for ($($param,)*) {
            type State = ($($param::State,)*);
            type Item<'w, 's> = ($($param::Item::<'w, 's>,)*);


            #[inline]
            fn init_state(world: &mut World) -> Self::State {
                ($($param::init_state(world),)*)
            }

            fn init_access(state: &Self::State, _system_meta: &mut SystemMeta, _component_access_set: &mut FilteredAccessSet, _world: &mut World) {
                let ($($param,)*) = state;
                $($param::init_access($param, _system_meta, _component_access_set, _world);)*
            }

            #[inline]
            fn apply(($($param,)*): &mut Self::State, system_meta: &SystemMeta, world: &mut World) {
                $($param::apply($param, system_meta, world);)*
            }

            #[inline]
            #[allow(
                unused_mut,
                reason = "The `world` parameter is unused for zero-length tuples; however, it must be mutable for other lengths of tuples."
            )]
            fn queue(($($param,)*): &mut Self::State, system_meta: &SystemMeta, mut world: DeferredWorld) {
                $($param::queue($param, system_meta, world.reborrow());)*
            }

            #[inline]
            unsafe fn validate_param(
                state: &mut Self::State,
                system_meta: &SystemMeta,
                world: UnsafeWorldCell,
            ) -> Result<(), SystemParamValidationError> {
                let ($($param,)*) = state;
                $(
                    $param::validate_param($param, system_meta, world)?;
                )*
                Ok(())
            }

            #[inline]
            unsafe fn get_param<'w, 's>(
                state: &'s mut Self::State,
                system_meta: &SystemMeta,
                world: UnsafeWorldCell<'w>,
                change_tick: Tick,
            ) -> Self::Item<'w, 's> {
                let ($($param,)*) = state;
                ($($param::get_param($param, system_meta, world, change_tick),)*)
            }
        }

        #[expect(
            clippy::allow_attributes,
            reason = "This is in a macro, and as such, the below lints may not always apply."
        )]

        $(#[$meta])*
        impl<$($param: ReborrowSystemParam),*> ReborrowSystemParam for ($($param,)*) {
            fn reborrow<'wlong: 'short, 'slong: 'short, 'short>(
                ($($item,)*): &'short mut Self::Item<'wlong, 'slong>,
            ) -> Self::Item<'short, 'short> {
                ($($param::reborrow($item),)*)
            }
        }
    };
}

all_tuples!(
    #[doc(fake_variadic)]
    impl_system_param_tuple,
    0,
    16,
    P,
    i
);

/// Contains type aliases for built-in [`SystemParam`]s with `'static` lifetimes.
/// This makes it more convenient to refer to these types in contexts where
/// explicit lifetime annotations are required.
///
/// Note that this is entirely safe and tracks lifetimes correctly.
/// This purely exists for convenience.
///
/// You can't instantiate a static `SystemParam`, you'll always end up with
/// `Res<'w, T>`, `ResMut<'w, T>` or `&'w T` bound to the lifetime of the provided
/// `&'w World`.
///
/// [`SystemParam`]: super::SystemParam
pub mod lifetimeless {
    /// A [`Query`](super::Query) with `'static` lifetimes.
    pub type SQuery<D, F = ()> = super::Query<'static, 'static, D, F>;
    /// A shorthand for writing `&'static T`.
    pub type Read<T> = &'static T;
    /// A shorthand for writing `&'static mut T`.
    pub type Write<T> = &'static mut T;
    /// A [`Res`](super::Res) with `'static` lifetimes.
    pub type SRes<T> = super::Res<'static, T>;
    /// A [`ResMut`](super::ResMut) with `'static` lifetimes.
    pub type SResMut<T> = super::ResMut<'static, T>;
    /// [`Commands`](crate::system::Commands) with `'static` lifetimes.
    pub type SCommands = crate::system::Commands<'static, 'static>;
}

/// A helper for using system parameters in generic contexts
///
/// This type is a [`SystemParam`] adapter which always has
/// `Self::Item == Self` (ignoring lifetimes for brevity),
/// no matter the argument [`SystemParam`] (`P`) (other than
/// that `P` must be `'static`)
///
/// This makes it useful for having arbitrary [`SystemParam`] type arguments
/// to function systems, or for generic types using the [`derive@SystemParam`]
/// derive:
///
/// ```
/// # use bevy_ecs::prelude::*;
/// use bevy_ecs::system::{SystemParam, StaticSystemParam};
/// #[derive(SystemParam)]
/// struct GenericParam<'w,'s, T: SystemParam + 'static> {
///     field: StaticSystemParam<'w, 's, T>,
/// }
/// fn do_thing_generically<T: SystemParam + 'static>(t: StaticSystemParam<T>) {}
///
/// fn check_always_is_system<T: SystemParam + 'static>(){
///     bevy_ecs::system::assert_is_system(do_thing_generically::<T>);
/// }
/// ```
/// Note that in a real case you'd generally want
/// additional bounds on `P`, for your use of the parameter
/// to have a reason to be generic.
///
/// For example, using this would allow a type to be generic over
/// whether a resource is accessed mutably or not, with
/// impls being bounded on [`P: Deref<Target=MyType>`](Deref), and
/// [`P: DerefMut<Target=MyType>`](DerefMut) depending on whether the
/// method requires mutable access or not.
///
/// The method which doesn't use this type will not compile:
/// ```compile_fail
/// # use bevy_ecs::prelude::*;
/// # use bevy_ecs::system::{SystemParam, StaticSystemParam};
///
/// fn do_thing_generically<T: SystemParam + 'static>(t: T) {}
///
/// #[derive(SystemParam)]
/// struct GenericParam<'w, 's, T: SystemParam> {
///     field: T,
///     // Use the lifetimes in this type, or they will be unbound.
///     phantom: std::marker::PhantomData<&'w &'s ()>
/// }
/// # fn check_always_is_system<T: SystemParam + 'static>(){
/// #    bevy_ecs::system::assert_is_system(do_thing_generically::<T>);
/// # }
/// ```
pub struct StaticSystemParam<'w, 's, P: SystemParam>(SystemParamItem<'w, 's, P>);

impl<'w, 's, P: SystemParam> Deref for StaticSystemParam<'w, 's, P> {
    type Target = SystemParamItem<'w, 's, P>;

    fn deref(&self) -> &Self::Target {
        &self.0
    }
}

impl<'w, 's, P: SystemParam> DerefMut for StaticSystemParam<'w, 's, P> {
    fn deref_mut(&mut self) -> &mut Self::Target {
        &mut self.0
    }
}

impl<'w, 's, P: SystemParam> StaticSystemParam<'w, 's, P> {
    /// Get the value of the parameter
    pub fn into_inner(self) -> SystemParamItem<'w, 's, P> {
        self.0
    }
}

// SAFETY: This doesn't add any more reads, and the delegated fetch confirms it
unsafe impl<'w, 's, P: ReadOnlySystemParam + 'static> ReadOnlySystemParam
    for StaticSystemParam<'w, 's, P>
{
}

// SAFETY: all methods are just delegated to `P`'s `SystemParam` implementation
unsafe impl<P: SystemParam + 'static> SystemParam for StaticSystemParam<'_, '_, P> {
    type State = P::State;
    type Item<'world, 'state> = StaticSystemParam<'world, 'state, P>;

    fn init_state(world: &mut World) -> Self::State {
        P::init_state(world)
    }

    fn init_access(
        state: &Self::State,
        system_meta: &mut SystemMeta,
        component_access_set: &mut FilteredAccessSet,
        world: &mut World,
    ) {
        P::init_access(state, system_meta, component_access_set, world);
    }

    fn apply(state: &mut Self::State, system_meta: &SystemMeta, world: &mut World) {
        P::apply(state, system_meta, world);
    }

    fn queue(state: &mut Self::State, system_meta: &SystemMeta, world: DeferredWorld) {
        P::queue(state, system_meta, world);
    }

    #[inline]
    unsafe fn validate_param(
        state: &mut Self::State,
        system_meta: &SystemMeta,
        world: UnsafeWorldCell,
    ) -> Result<(), SystemParamValidationError> {
        P::validate_param(state, system_meta, world)
    }

    #[inline]
    unsafe fn get_param<'world, 'state>(
        state: &'state mut Self::State,
        system_meta: &SystemMeta,
        world: UnsafeWorldCell<'world>,
        change_tick: Tick,
    ) -> Self::Item<'world, 'state> {
        // SAFETY: Defer to the safety of P::SystemParam
        StaticSystemParam(unsafe { P::get_param(state, system_meta, world, change_tick) })
    }
}

impl<P: ReborrowSystemParam + 'static> ReborrowSystemParam for StaticSystemParam<'_, '_, P> {
    fn reborrow<'wlong: 'short, 'slong: 'short, 'short>(
        item: &'short mut Self::Item<'wlong, 'slong>,
    ) -> Self::Item<'short, 'short> {
        StaticSystemParam(P::reborrow(&mut item.0))
    }
}

// SAFETY: No world access.
unsafe impl<T: ?Sized> SystemParam for PhantomData<T> {
    type State = ();
    type Item<'world, 'state> = Self;

    fn init_state(_world: &mut World) -> Self::State {}

    fn init_access(
        _state: &Self::State,
        _system_meta: &mut SystemMeta,
        _component_access_set: &mut FilteredAccessSet,
        _world: &mut World,
    ) {
    }

    #[inline]
    unsafe fn get_param<'world, 'state>(
        _state: &'state mut Self::State,
        _system_meta: &SystemMeta,
        _world: UnsafeWorldCell<'world>,
        _change_tick: Tick,
    ) -> Self::Item<'world, 'state> {
        PhantomData
    }
}

// SAFETY: No world access.
unsafe impl<T: ?Sized> ReadOnlySystemParam for PhantomData<T> {}

impl<T: ?Sized> ReborrowSystemParam for PhantomData<T> {
    fn reborrow<'wlong: 'short, 'slong: 'short, 'short>(
        _item: &'short mut Self::Item<'wlong, 'slong>,
    ) -> Self::Item<'short, 'short> {
        PhantomData
    }
}
/// A [`SystemParam`] with a type that can be configured at runtime.
///
/// To be useful, this must be configured using a [`DynParamBuilder`](crate::system::DynParamBuilder) to build the system using a [`SystemParamBuilder`](crate::prelude::SystemParamBuilder).
///
/// # Examples
///
/// ```
/// # use bevy_ecs::{prelude::*, system::*};
/// #
/// # #[derive(Default, Resource)]
/// # struct A;
/// #
/// # #[derive(Default, Resource)]
/// # struct B;
/// #
/// # let mut world = World::new();
/// # world.init_resource::<A>();
/// # world.init_resource::<B>();
/// #
/// // If the inner parameter doesn't require any special building, use `ParamBuilder`.
/// // Either specify the type parameter on `DynParamBuilder::new()` ...
/// let system = (DynParamBuilder::new::<Res<A>>(ParamBuilder),)
///     .build_state(&mut world)
///     .build_system(expects_res_a);
/// # world.run_system_once(system);
///
/// // ... or use a factory method on `ParamBuilder` that returns a specific type.
/// let system = (DynParamBuilder::new(ParamBuilder::resource::<A>()),)
///     .build_state(&mut world)
///     .build_system(expects_res_a);
/// # world.run_system_once(system);
///
/// fn expects_res_a(mut param: DynSystemParam) {
///     // Use the `downcast` methods to retrieve the inner parameter.
///     // They will return `None` if the type does not match.
///     assert!(param.is::<Res<A>>());
///     assert!(!param.is::<Res<B>>());
///     assert!(param.downcast_mut::<Res<B>>().is_none());
///     let res = param.downcast_mut::<Res<A>>().unwrap();
///     // The type parameter can be left out if it can be determined from use.
///     let res: Res<A> = param.downcast().unwrap();
/// }
///
/// let system = (
///     // If the inner parameter also requires building,
///     // pass the appropriate `SystemParamBuilder`.
///     DynParamBuilder::new(LocalBuilder(10usize)),
///     // `DynSystemParam` is just an ordinary `SystemParam`,
///     // and can be combined with other parameters as usual!
///     ParamBuilder::query(),
/// )
///     .build_state(&mut world)
///     .build_system(|param: DynSystemParam, query: Query<()>| {
///         let local: Local<usize> = param.downcast::<Local<usize>>().unwrap();
///         assert_eq!(*local, 10);
///     });
/// # world.run_system_once(system);
/// ```
pub struct DynSystemParam<'w, 's> {
    /// A `ParamState<T>` wrapping the state for the underlying system param.
    state: &'s mut dyn Any,
    world: UnsafeWorldCell<'w>,
    system_meta: SystemMeta,
    change_tick: Tick,
}

impl<'w, 's> DynSystemParam<'w, 's> {
    /// # Safety
    /// - `state` must be a `ParamState<T>` for some inner `T: SystemParam`.
    /// - The passed [`UnsafeWorldCell`] must have access to any world data registered
    ///   in [`init_state`](SystemParam::init_state) for the inner system param.
    /// - `world` must be the same `World` that was used to initialize
    ///   [`state`](SystemParam::init_state) for the inner system param.
    unsafe fn new(
        state: &'s mut dyn Any,
        world: UnsafeWorldCell<'w>,
        system_meta: SystemMeta,
        change_tick: Tick,
    ) -> Self {
        Self {
            state,
            world,
            system_meta,
            change_tick,
        }
    }

    /// Returns `true` if the inner system param is the same as `T`.
    pub fn is<T: SystemParam>(&self) -> bool
    // See downcast() function for an explanation of the where clause
    where
        T::Item<'static, 'static>: SystemParam<Item<'w, 's> = T> + 'static,
    {
        self.state.is::<ParamState<T::Item<'static, 'static>>>()
    }

    /// Returns the inner system param if it is the correct type.
    /// This consumes the dyn param, so the returned param can have its original world and state lifetimes.
    pub fn downcast<T: SystemParam>(self) -> Option<T>
    // See downcast() function for an explanation of the where clause
    where
        T::Item<'static, 'static>: SystemParam<Item<'w, 's> = T> + 'static,
    {
        // SAFETY:
        // - `DynSystemParam::new()` ensures `state` is a `ParamState<T>`, that the world matches,
        //   and that it has access required by the inner system param.
        // - This consumes the `DynSystemParam`, so it is the only use of `world` with this access and it is available for `'w`.
        unsafe { downcast::<T>(self.state, &self.system_meta, self.world, self.change_tick) }
    }

    /// Returns the inner system parameter if it is the correct type.
    /// This borrows the dyn param, so the returned param is only valid for the duration of that borrow.
    pub fn downcast_mut<'a, T: SystemParam>(&'a mut self) -> Option<T>
    // See downcast() function for an explanation of the where clause
    where
        T::Item<'static, 'static>: SystemParam<Item<'a, 'a> = T> + 'static,
    {
        // SAFETY:
        // - `DynSystemParam::new()` ensures `state` is a `ParamState<T>`, that the world matches,
        //   and that it has access required by the inner system param.
        // - This exclusively borrows the `DynSystemParam` for `'_`, so it is the only use of `world` with this access for `'_`.
        unsafe { downcast::<T>(self.state, &self.system_meta, self.world, self.change_tick) }
    }

    /// Returns the inner system parameter if it is the correct type.
    /// This borrows the dyn param, so the returned param is only valid for the duration of that borrow,
    /// but since it only performs read access it can keep the original world lifetime.
    /// This can be useful with methods like [`Query::iter_inner()`] or [`Res::into_inner()`]
    /// to obtain references with the original world lifetime.
    pub fn downcast_mut_inner<'a, T: ReadOnlySystemParam>(&'a mut self) -> Option<T>
    // See downcast() function for an explanation of the where clause
    where
        T::Item<'static, 'static>: SystemParam<Item<'w, 'a> = T> + 'static,
    {
        // SAFETY:
        // - `DynSystemParam::new()` ensures `state` is a `ParamState<T>`, that the world matches,
        //   and that it has access required by the inner system param.
        // - The inner system param only performs read access, so it's safe to copy that access for the full `'w` lifetime.
        unsafe { downcast::<T>(self.state, &self.system_meta, self.world, self.change_tick) }
    }

    /// Returns a `Res<>` with a smaller lifetime.
    /// This is useful if you have `&Res`, but you need a `Res`.
    pub fn reborrow(&mut self) -> DynSystemParam<'_, '_> {
        DynSystemParam {
            state: self.state,
            world: self.world,
            system_meta: self.system_meta.clone(),
            change_tick: self.change_tick,
        }
    }
}

/// # Safety
/// - `state` must be a `ParamState<T>` for some inner `T: SystemParam`.
/// - The passed [`UnsafeWorldCell`] must have access to any world data registered
///   in [`init_state`](SystemParam::init_state) for the inner system param.
/// - `world` must be the same `World` that was used to initialize
///   [`state`](SystemParam::init_state) for the inner system param.
unsafe fn downcast<'w, 's, T: SystemParam>(
    state: &'s mut dyn Any,
    system_meta: &SystemMeta,
    world: UnsafeWorldCell<'w>,
    change_tick: Tick,
) -> Option<T>
// We need a 'static version of the SystemParam to use with `Any::downcast_mut()`,
// and we need a <'w, 's> version to actually return.
// The type parameter T must be the one we return in order to get type inference from the return value.
// So we use `T::Item<'static, 'static>` as the 'static version, and require that it be 'static.
// That means the return value will be T::Item<'static, 'static>::Item<'w, 's>,
// so we constrain that to be equal to T.
// Every actual `SystemParam` implementation has `T::Item == T` up to lifetimes,
// so they should all work with this constraint.
where
    T::Item<'static, 'static>: SystemParam<Item<'w, 's> = T> + 'static,
{
    state
        .downcast_mut::<ParamState<T::Item<'static, 'static>>>()
        .map(|state| {
            // SAFETY:
            // - The caller ensures the world has access for the underlying system param,
            //   and since the downcast succeeded, the underlying system param is T.
            // - The caller ensures the `world` matches.
            unsafe { T::Item::get_param(&mut state.0, system_meta, world, change_tick) }
        })
}

/// The [`SystemParam::State`] for a [`DynSystemParam`].
pub struct DynSystemParamState(Box<dyn DynParamState>);

impl DynSystemParamState {
    pub(crate) fn new<T: SystemParam + 'static>(state: T::State) -> Self {
        Self(Box::new(ParamState::<T>(state)))
    }
}

/// Allows a [`SystemParam::State`] to be used as a trait object for implementing [`DynSystemParam`].
trait DynParamState: Sync + Send + Any {
    /// Applies any deferred mutations stored in this [`SystemParam`]'s state.
    /// This is used to apply [`Commands`] during [`ApplyDeferred`](crate::prelude::ApplyDeferred).
    ///
    /// [`Commands`]: crate::prelude::Commands
    fn apply(&mut self, system_meta: &SystemMeta, world: &mut World);

    /// Queues any deferred mutations to be applied at the next [`ApplyDeferred`](crate::prelude::ApplyDeferred).
    fn queue(&mut self, system_meta: &SystemMeta, world: DeferredWorld);

    /// Registers any [`World`] access used by this [`SystemParam`]
    fn init_access(
        &self,
        system_meta: &mut SystemMeta,
        component_access_set: &mut FilteredAccessSet,
        world: &mut World,
    );

    /// Refer to [`SystemParam::validate_param`].
    ///
    /// # Safety
    /// Refer to [`SystemParam::validate_param`].
    unsafe fn validate_param(
        &mut self,
        system_meta: &SystemMeta,
        world: UnsafeWorldCell,
    ) -> Result<(), SystemParamValidationError>;
}

/// A wrapper around a [`SystemParam::State`] that can be used as a trait object in a [`DynSystemParam`].
struct ParamState<T: SystemParam>(T::State);

impl<T: SystemParam + 'static> DynParamState for ParamState<T> {
    fn apply(&mut self, system_meta: &SystemMeta, world: &mut World) {
        T::apply(&mut self.0, system_meta, world);
    }

    fn queue(&mut self, system_meta: &SystemMeta, world: DeferredWorld) {
        T::queue(&mut self.0, system_meta, world);
    }

    fn init_access(
        &self,
        system_meta: &mut SystemMeta,
        component_access_set: &mut FilteredAccessSet,
        world: &mut World,
    ) {
        T::init_access(&self.0, system_meta, component_access_set, world);
    }

    unsafe fn validate_param(
        &mut self,
        system_meta: &SystemMeta,
        world: UnsafeWorldCell,
    ) -> Result<(), SystemParamValidationError> {
        T::validate_param(&mut self.0, system_meta, world)
    }
}

// SAFETY: Delegates to the wrapped parameter, which ensures the safety requirements are met
unsafe impl SystemParam for DynSystemParam<'_, '_> {
    type State = DynSystemParamState;

    type Item<'world, 'state> = DynSystemParam<'world, 'state>;

    fn init_state(_world: &mut World) -> Self::State {
        DynSystemParamState::new::<()>(())
    }

    fn init_access(
        state: &Self::State,
        system_meta: &mut SystemMeta,
        component_access_set: &mut FilteredAccessSet,
        world: &mut World,
    ) {
        state
            .0
            .init_access(system_meta, component_access_set, world);
    }

    #[inline]
    unsafe fn validate_param(
        state: &mut Self::State,
        system_meta: &SystemMeta,
        world: UnsafeWorldCell,
    ) -> Result<(), SystemParamValidationError> {
        state.0.validate_param(system_meta, world)
    }

    #[inline]
    unsafe fn get_param<'world, 'state>(
        state: &'state mut Self::State,
        system_meta: &SystemMeta,
        world: UnsafeWorldCell<'world>,
        change_tick: Tick,
    ) -> Self::Item<'world, 'state> {
        // SAFETY:
        // - `state.0` is a boxed `ParamState<T>`.
        // - `init_access` calls `DynParamState::init_access`, which calls `init_access` on the inner parameter,
        //   so the caller ensures the world has the necessary access.
        // - The caller ensures that the provided world is the same and has the required access.
        unsafe { DynSystemParam::new(state.0.as_mut(), world, system_meta.clone(), change_tick) }
    }

    fn apply(state: &mut Self::State, system_meta: &SystemMeta, world: &mut World) {
        state.0.apply(system_meta, world);
    }

    fn queue(state: &mut Self::State, system_meta: &SystemMeta, world: DeferredWorld) {
        state.0.queue(system_meta, world);
    }
}

impl ReborrowSystemParam for DynSystemParam<'_, '_> {
    fn reborrow<'wlong: 'short, 'slong: 'short, 'short>(
        item: &'short mut Self::Item<'wlong, 'slong>,
    ) -> Self::Item<'short, 'short> {
        item.reborrow()
    }
}

// SAFETY: Resource ComponentId access is applied to the access. If this FilteredResources
// conflicts with any prior access, a panic will occur.
unsafe impl SystemParam for FilteredResources<'_, '_> {
    type State = Access;

    type Item<'world, 'state> = FilteredResources<'world, 'state>;

    fn init_state(_world: &mut World) -> Self::State {
        Access::new()
    }

    fn init_access(
        access: &Self::State,
        system_meta: &mut SystemMeta,
        component_access_set: &mut FilteredAccessSet,
        world: &mut World,
    ) {
        let combined_access = component_access_set.combined_access();
        let conflicts = combined_access.get_conflicts(access);
        if !conflicts.is_empty() {
            let accesses = conflicts.format_conflict_list(world);
            let system_name = &system_meta.name;
            panic!("error[B0002]: FilteredResources in system {system_name} accesses resources(s){accesses} in a way that conflicts with a previous system parameter. Consider removing the duplicate access. See: https://bevy.org/learn/errors/b0002");
        }

        if access.has_read_all_resources() {
            component_access_set.add_unfiltered_read_all_resources();
        } else {
            for component_id in access.resource_reads_and_writes() {
                component_access_set.add_unfiltered_resource_read(component_id);
            }
        }
    }

    unsafe fn get_param<'world, 'state>(
        state: &'state mut Self::State,
        system_meta: &SystemMeta,
        world: UnsafeWorldCell<'world>,
        change_tick: Tick,
    ) -> Self::Item<'world, 'state> {
        // SAFETY: The caller ensures that `world` has access to anything registered in `init_access`,
        // and we registered all resource access in `state``.
        unsafe { FilteredResources::new(world, state, system_meta.last_run, change_tick) }
    }
}

impl ReborrowSystemParam for FilteredResources<'_, '_> {
    fn reborrow<'wlong: 'short, 'slong: 'short, 'short>(
        item: &'short mut Self::Item<'wlong, 'slong>,
    ) -> Self::Item<'short, 'short> {
        *item
    }
}

// SAFETY: FilteredResources only reads resources.
unsafe impl ReadOnlySystemParam for FilteredResources<'_, '_> {}

// SAFETY: Resource ComponentId access is applied to the access. If this FilteredResourcesMut
// conflicts with any prior access, a panic will occur.
unsafe impl SystemParam for FilteredResourcesMut<'_, '_> {
    type State = Access;

    type Item<'world, 'state> = FilteredResourcesMut<'world, 'state>;

    fn init_state(_world: &mut World) -> Self::State {
        Access::new()
    }

    fn init_access(
        access: &Self::State,
        system_meta: &mut SystemMeta,
        component_access_set: &mut FilteredAccessSet,
        world: &mut World,
    ) {
        let combined_access = component_access_set.combined_access();
        let conflicts = combined_access.get_conflicts(access);
        if !conflicts.is_empty() {
            let accesses = conflicts.format_conflict_list(world);
            let system_name = &system_meta.name;
            panic!("error[B0002]: FilteredResourcesMut in system {system_name} accesses resources(s){accesses} in a way that conflicts with a previous system parameter. Consider removing the duplicate access. See: https://bevy.org/learn/errors/b0002");
        }

        if access.has_read_all_resources() {
            component_access_set.add_unfiltered_read_all_resources();
        } else {
            for component_id in access.resource_reads() {
                component_access_set.add_unfiltered_resource_read(component_id);
            }
        }

        if access.has_write_all_resources() {
            component_access_set.add_unfiltered_write_all_resources();
        } else {
            for component_id in access.resource_writes() {
                component_access_set.add_unfiltered_resource_write(component_id);
            }
        }
    }

    unsafe fn get_param<'world, 'state>(
        state: &'state mut Self::State,
        system_meta: &SystemMeta,
        world: UnsafeWorldCell<'world>,
        change_tick: Tick,
    ) -> Self::Item<'world, 'state> {
        // SAFETY: The caller ensures that `world` has access to anything registered in `init_access`,
        // and we registered all resource access in `state``.
        unsafe { FilteredResourcesMut::new(world, state, system_meta.last_run, change_tick) }
    }
}

<<<<<<< HEAD
/// A [`SystemParam`] that allows running other systems.
///
/// To be useful, this must be configured using a [`SystemRunnerBuilder`](crate::system::SystemRunnerBuilder)
/// to build the system using a [`SystemParamBuilder`](crate::prelude::SystemParamBuilder).
///
/// Also see the macros [`compose`](crate::system::compose) and [`compose_with`](crate::system::compose_with)
/// for some nice syntax on top of this API.
///
/// # Examples
///
/// ```
/// # use bevy_ecs::{prelude::*, system::*};
/// #
/// # #[derive(Component)]
/// # struct A;
/// #
/// # #[derive(Component)]
/// # struct B;
/// # let mut world = World::new();
/// #
/// fn count_a(a: Query<&A>) -> usize {
///     a.count()
/// }
///
/// fn count_b(b: Query<&B>) -> usize {
///     b.count()
/// }
///
/// let get_sum = (
///     ParamBuilder::system(count_a),
///     ParamBuilder::system(count_b)
/// )
/// .build_state(&mut world)
/// .build_system(
///     |mut run_a: SystemRunner<(), usize>, mut run_b: SystemRunner<(), usize>| -> Result<usize, RunSystemError> {
///         let a = run_a.run()?;
///         let b = run_b.run()?;
///         Ok(a + b)
///     }
/// );
/// ```
pub struct SystemRunner<'w, 's, In = (), Out = (), Sys = dyn System<In = In, Out = Out>>
where
    In: SystemInput,
    Sys: System<In = In, Out = Out> + ?Sized,
{
    world: UnsafeWorldCell<'w>,
    system: &'s mut Sys,
}

impl<'w, 's, In, Out, Sys> SystemRunner<'w, 's, In, Out, Sys>
where
    In: SystemInput,
    Sys: System<In = In, Out = Out> + ?Sized,
{
    /// Run the system with input.
    #[inline]
    pub fn run_with(&mut self, input: In::Inner<'_>) -> Result<Out, RunSystemError> {
        // SAFETY:
        // - all accesses are properly declared in `init_access`
        unsafe { self.system.validate_param_unsafe(self.world)? };
        // SAFETY:
        // - all accesses are properly declared in `init_access`
        unsafe { self.system.run_unsafe(input, self.world) }
    }
}

impl<'w, 's, Out, Sys> SystemRunner<'w, 's, (), Out, Sys>
where
    Sys: System<In = (), Out = Out> + ?Sized,
{
    /// Run the system.
    #[inline]
    pub fn run(&mut self) -> Result<Out, RunSystemError> {
        self.run_with(())
    }
}

/// The [`SystemParam::State`] for a [`SystemRunner`].
pub struct SystemRunnerState<Sys: System + ?Sized> {
    pub(crate) system: Option<Box<Sys>>,
    pub(crate) access: FilteredAccessSet,
}

// SAFETY: SystemRunner registers all accesses and panics if a conflict is detected.
unsafe impl<'w, 's, In, Out, Sys> SystemParam for SystemRunner<'w, 's, In, Out, Sys>
where
    In: SystemInput,
    Sys: System<In = In, Out = Out> + ?Sized,
{
    type State = SystemRunnerState<Sys>;

    type Item<'world, 'state> = SystemRunner<'world, 'state, In, Out, Sys>;

    #[inline]
    fn init_state(_world: &mut World) -> Self::State {
        SystemRunnerState {
            system: None,
            access: FilteredAccessSet::default(),
        }
    }

    #[inline]
    fn init_access(
        state: &Self::State,
        system_meta: &mut SystemMeta,
        component_access_set: &mut FilteredAccessSet,
        world: &mut World,
    ) {
        let conflicts = component_access_set.get_conflicts(&state.access);
        if !conflicts.is_empty() {
            let system_name = system_meta.name();
            let mut accesses = conflicts.format_conflict_list(world);
            // Access list may be empty (if access to all components requested)
            if !accesses.is_empty() {
                accesses.push(' ');
            }
            panic!("error[B0001]: SystemRunner({}) in system {system_name} accesses component(s) {accesses}in a way that conflicts with a previous system parameter. Consider using `Without<T>` to create disjoint system accesses or using a `ParamSet`. See: https://bevy.org/learn/errors/b0001", state.system.as_ref().map(|sys| sys.name()).unwrap_or(DebugName::borrowed("")));
        }

        component_access_set.extend(state.access.clone());
    }

    #[inline]
    unsafe fn get_param<'world, 'state>(
        state: &'state mut Self::State,
        _system_meta: &SystemMeta,
        world: UnsafeWorldCell<'world>,
        _change_tick: Tick,
    ) -> Self::Item<'world, 'state> {
        SystemRunner {
            world,
            system: state.system.as_deref_mut().expect("SystemRunner accessed with invalid state. This should have been caught by `validate_param`"),
        }
    }

    #[inline]
    fn apply(state: &mut Self::State, _system_meta: &SystemMeta, world: &mut World) {
        if let Some(sys) = &mut state.system {
            sys.apply_deferred(world);
        }
    }

    #[inline]
    fn queue(state: &mut Self::State, _system_meta: &SystemMeta, world: DeferredWorld) {
        if let Some(sys) = &mut state.system {
            sys.queue_deferred(world);
        }
    }

    #[inline]
    unsafe fn validate_param(
        state: &mut Self::State,
        _system_meta: &SystemMeta,
        _world: UnsafeWorldCell,
    ) -> Result<(), SystemParamValidationError> {
        let err = SystemParamValidationError::invalid::<Self>(
            "SystemRunner must be manually initialized, for example with the system builder API.",
        );
        state.system.as_ref().map(|_| ()).ok_or(err)
    }
}

// SAFETY: if the internal system is readonly, this param can't mutate the world.
unsafe impl<'w, 's, In, Out, Sys> ReadOnlySystemParam for SystemRunner<'w, 's, In, Out, Sys>
where
    In: SystemInput,
    Sys: System<In = In, Out = Out> + ReadOnlySystem + ?Sized,
{
}

=======
impl ReborrowSystemParam for FilteredResourcesMut<'_, '_> {
    fn reborrow<'wlong: 'short, 'slong: 'short, 'short>(
        item: &'short mut Self::Item<'wlong, 'slong>,
    ) -> Self::Item<'short, 'short> {
        item.reborrow()
    }
}

>>>>>>> fe2083a3
/// An error that occurs when a system parameter is not valid,
/// used by system executors to determine what to do with a system.
///
/// Returned as an error from [`SystemParam::validate_param`],
/// and handled using the unified error handling mechanisms defined in [`bevy_ecs::error`].
#[derive(Debug, PartialEq, Eq, Clone, Error)]
pub struct SystemParamValidationError {
    /// Whether the system should be skipped.
    ///
    /// If `false`, the error should be handled.
    /// By default, this will result in a panic. See [`error`](`crate::error`) for more information.
    ///
    /// This is the default behavior, and is suitable for system params that should *always* be valid,
    /// either because sensible fallback behavior exists (like [`Query`]) or because
    /// failures in validation should be considered a bug in the user's logic that must be immediately addressed (like [`Res`]).
    ///
    /// If `true`, the system should be skipped.
    /// This is set by wrapping the system param in [`If`],
    /// and indicates that the system is intended to only operate in certain application states.
    pub skipped: bool,

    /// A message describing the validation error.
    pub message: Cow<'static, str>,

    /// A string identifying the invalid parameter.
    /// This is usually the type name of the parameter.
    pub param: DebugName,

    /// A string identifying the field within a parameter using `#[derive(SystemParam)]`.
    /// This will be an empty string for other parameters.
    ///
    /// This will be printed after `param` in the `Display` impl, and should include a `::` prefix if non-empty.
    pub field: Cow<'static, str>,
}

impl SystemParamValidationError {
    /// Constructs a `SystemParamValidationError` that skips the system.
    /// The parameter name is initialized to the type name of `T`, so a `SystemParam` should usually pass `Self`.
    pub fn skipped<T>(message: impl Into<Cow<'static, str>>) -> Self {
        Self::new::<T>(true, message, Cow::Borrowed(""))
    }

    /// Constructs a `SystemParamValidationError` for an invalid parameter that should be treated as an error.
    /// The parameter name is initialized to the type name of `T`, so a `SystemParam` should usually pass `Self`.
    pub fn invalid<T>(message: impl Into<Cow<'static, str>>) -> Self {
        Self::new::<T>(false, message, Cow::Borrowed(""))
    }

    /// Constructs a `SystemParamValidationError` for an invalid parameter.
    /// The parameter name is initialized to the type name of `T`, so a `SystemParam` should usually pass `Self`.
    pub fn new<T>(
        skipped: bool,
        message: impl Into<Cow<'static, str>>,
        field: impl Into<Cow<'static, str>>,
    ) -> Self {
        Self {
            skipped,
            message: message.into(),
            param: DebugName::type_name::<T>(),
            field: field.into(),
        }
    }

    pub(crate) const EMPTY: Self = Self {
        skipped: false,
        message: Cow::Borrowed(""),
        param: DebugName::borrowed(""),
        field: Cow::Borrowed(""),
    };
}

impl Display for SystemParamValidationError {
    fn fmt(&self, fmt: &mut core::fmt::Formatter<'_>) -> Result<(), core::fmt::Error> {
        write!(
            fmt,
            "Parameter `{}{}` failed validation: {}",
            self.param.shortname(),
            self.field,
            self.message
        )?;
        if !self.skipped {
            write!(fmt, "\nIf this is an expected state, wrap the parameter in `Option<T>` and handle `None` when it happens, or wrap the parameter in `If<T>` to skip the system when it happens.")?;
        }
        Ok(())
    }
}

#[cfg(test)]
mod tests {
    use super::*;
    use crate::system::assert_is_system;
    use core::cell::RefCell;

    #[test]
    #[should_panic]
    fn non_send_alias() {
        #[derive(Resource)]
        struct A(usize);
        fn my_system(mut res0: NonSendMut<A>, mut res1: NonSendMut<A>) {
            res0.0 += 1;
            res1.0 += 1;
        }
        let mut world = World::new();
        world.insert_non_send_resource(A(42));
        let mut schedule = crate::schedule::Schedule::default();
        schedule.add_systems(my_system);
        schedule.run(&mut world);
    }

    // Compile test for https://github.com/bevyengine/bevy/pull/2838.
    #[test]
    fn system_param_generic_bounds() {
        #[derive(SystemParam)]
        pub struct SpecialQuery<
            'w,
            's,
            D: QueryData + Send + Sync + 'static,
            F: QueryFilter + Send + Sync + 'static = (),
        > {
            _query: Query<'w, 's, D, F>,
        }

        fn my_system(_: SpecialQuery<(), ()>) {}
        assert_is_system(my_system);
    }

    // Compile tests for https://github.com/bevyengine/bevy/pull/6694.
    #[test]
    fn system_param_flexibility() {
        #[derive(SystemParam)]
        pub struct SpecialRes<'w, T: Resource> {
            _res: Res<'w, T>,
        }

        #[derive(SystemParam)]
        pub struct SpecialLocal<'s, T: FromWorld + Send + 'static> {
            _local: Local<'s, T>,
        }

        #[derive(Resource)]
        struct R;

        fn my_system(_: SpecialRes<R>, _: SpecialLocal<u32>) {}
        assert_is_system(my_system);
    }

    #[derive(Resource)]
    pub struct R<const I: usize>;

    // Compile test for https://github.com/bevyengine/bevy/pull/7001.
    #[test]
    fn system_param_const_generics() {
        #[expect(
            dead_code,
            reason = "This struct is used to ensure that const generics are supported as a SystemParam; thus, the inner value never needs to be read."
        )]
        #[derive(SystemParam)]
        pub struct ConstGenericParam<'w, const I: usize>(Res<'w, R<I>>);

        fn my_system(_: ConstGenericParam<0>, _: ConstGenericParam<1000>) {}
        assert_is_system(my_system);
    }

    // Compile test for https://github.com/bevyengine/bevy/pull/6867.
    #[test]
    fn system_param_field_limit() {
        #[derive(SystemParam)]
        pub struct LongParam<'w> {
            // Each field should be a distinct type so there will
            // be an error if the derive messes up the field order.
            _r0: Res<'w, R<0>>,
            _r1: Res<'w, R<1>>,
            _r2: Res<'w, R<2>>,
            _r3: Res<'w, R<3>>,
            _r4: Res<'w, R<4>>,
            _r5: Res<'w, R<5>>,
            _r6: Res<'w, R<6>>,
            _r7: Res<'w, R<7>>,
            _r8: Res<'w, R<8>>,
            _r9: Res<'w, R<9>>,
            _r10: Res<'w, R<10>>,
            _r11: Res<'w, R<11>>,
            _r12: Res<'w, R<12>>,
            _r13: Res<'w, R<13>>,
            _r14: Res<'w, R<14>>,
            _r15: Res<'w, R<15>>,
            _r16: Res<'w, R<16>>,
        }

        fn long_system(_: LongParam) {}
        assert_is_system(long_system);
    }

    // Compile test for https://github.com/bevyengine/bevy/pull/6919.
    // Regression test for https://github.com/bevyengine/bevy/issues/7447.
    #[test]
    fn system_param_phantom_data() {
        #[derive(SystemParam)]
        struct PhantomParam<'w, T: Resource, Marker: 'static> {
            _foo: Res<'w, T>,
            marker: PhantomData<&'w Marker>,
        }

        fn my_system(_: PhantomParam<R<0>, ()>) {}
        assert_is_system(my_system);
    }

    // Compile tests for https://github.com/bevyengine/bevy/pull/6957.
    #[test]
    fn system_param_struct_variants() {
        #[derive(SystemParam)]
        pub struct UnitParam;

        #[expect(
            dead_code,
            reason = "This struct is used to ensure that tuple structs are supported as a SystemParam; thus, the inner values never need to be read."
        )]
        #[derive(SystemParam)]
        pub struct TupleParam<'w, 's, R: Resource, L: FromWorld + Send + 'static>(
            Res<'w, R>,
            Local<'s, L>,
        );

        fn my_system(_: UnitParam, _: TupleParam<R<0>, u32>) {}
        assert_is_system(my_system);
    }

    // Regression test for https://github.com/bevyengine/bevy/issues/4200.
    #[test]
    fn system_param_private_fields() {
        #[derive(Resource)]
        struct PrivateResource;

        #[expect(
            dead_code,
            reason = "This struct is used to ensure that SystemParam's derive can't leak private fields; thus, the inner values never need to be read."
        )]
        #[derive(SystemParam)]
        pub struct EncapsulatedParam<'w>(Res<'w, PrivateResource>);

        fn my_system(_: EncapsulatedParam) {}
        assert_is_system(my_system);
    }

    // Regression test for https://github.com/bevyengine/bevy/issues/7103.
    #[test]
    fn system_param_where_clause() {
        #[derive(SystemParam)]
        pub struct WhereParam<'w, 's, D>
        where
            D: 'static + QueryData,
        {
            _q: Query<'w, 's, D, ()>,
        }

        fn my_system(_: WhereParam<()>) {}
        assert_is_system(my_system);
    }

    // Regression test for https://github.com/bevyengine/bevy/issues/1727.
    #[test]
    fn system_param_name_collision() {
        #[derive(Resource)]
        pub struct FetchState;

        #[derive(SystemParam)]
        pub struct Collide<'w> {
            _x: Res<'w, FetchState>,
        }

        fn my_system(_: Collide) {}
        assert_is_system(my_system);
    }

    // Compile test for https://github.com/bevyengine/bevy/pull/9589.
    #[test]
    fn non_sync_local() {
        fn non_sync_system(cell: Local<RefCell<u8>>) {
            assert_eq!(*cell.borrow(), 0);
        }

        let mut world = World::new();
        let mut schedule = crate::schedule::Schedule::default();
        schedule.add_systems(non_sync_system);
        schedule.run(&mut world);
    }

    // Regression test for https://github.com/bevyengine/bevy/issues/10207.
    #[test]
    fn param_set_non_send_first() {
        fn non_send_param_set(mut p: ParamSet<(NonSend<*mut u8>, ())>) {
            let _ = p.p0();
            p.p1();
        }

        let mut world = World::new();
        world.insert_non_send_resource(core::ptr::null_mut::<u8>());
        let mut schedule = crate::schedule::Schedule::default();
        schedule.add_systems((non_send_param_set, non_send_param_set, non_send_param_set));
        schedule.run(&mut world);
    }

    // Regression test for https://github.com/bevyengine/bevy/issues/10207.
    #[test]
    fn param_set_non_send_second() {
        fn non_send_param_set(mut p: ParamSet<((), NonSendMut<*mut u8>)>) {
            p.p0();
            let _ = p.p1();
        }

        let mut world = World::new();
        world.insert_non_send_resource(core::ptr::null_mut::<u8>());
        let mut schedule = crate::schedule::Schedule::default();
        schedule.add_systems((non_send_param_set, non_send_param_set, non_send_param_set));
        schedule.run(&mut world);
    }

    fn _dyn_system_param_type_inference(mut p: DynSystemParam) {
        // Make sure the downcast() methods are able to infer their type parameters from the use of the return type.
        // This is just a compilation test, so there is nothing to run.
        let _query: Query<()> = p.downcast_mut().unwrap();
        let _query: Query<()> = p.downcast_mut_inner().unwrap();
        let _query: Query<()> = p.downcast().unwrap();
    }

    #[test]
    #[should_panic]
    fn missing_resource_error() {
        #[derive(Resource)]
        pub struct MissingResource;

        let mut schedule = crate::schedule::Schedule::default();
        schedule.add_systems(res_system);
        let mut world = World::new();
        schedule.run(&mut world);

        fn res_system(_: Res<MissingResource>) {}
    }

    #[test]
    #[should_panic]
    fn missing_message_error() {
        use crate::prelude::{Message, MessageReader};

        #[derive(Message)]
        pub struct MissingEvent;

        let mut schedule = crate::schedule::Schedule::default();
        schedule.add_systems(message_system);
        let mut world = World::new();
        schedule.run(&mut world);

        fn message_system(_: MessageReader<MissingEvent>) {}
    }
}<|MERGE_RESOLUTION|>--- conflicted
+++ resolved
@@ -11,7 +11,9 @@
     },
     resource::Resource,
     storage::ResourceData,
-    system::{Query, ReadOnlySystem, RunSystemError, Single, System, SystemInput, SystemMeta},
+    system::{
+        Query, ReadOnlySystem, RunSystemError, ScopeSystem, Single, System, SystemInput, SystemMeta,
+    },
     world::{
         unsafe_world_cell::UnsafeWorldCell, DeferredWorld, FilteredResources, FilteredResourcesMut,
         FromWorld, World,
@@ -3086,7 +3088,14 @@
     }
 }
 
-<<<<<<< HEAD
+impl ReborrowSystemParam for FilteredResourcesMut<'_, '_> {
+    fn reborrow<'wlong: 'short, 'slong: 'short, 'short>(
+        item: &'short mut Self::Item<'wlong, 'slong>,
+    ) -> Self::Item<'short, 'short> {
+        item.reborrow()
+    }
+}
+
 /// A [`SystemParam`] that allows running other systems.
 ///
 /// To be useful, this must be configured using a [`SystemRunnerBuilder`](crate::system::SystemRunnerBuilder)
@@ -3152,6 +3161,18 @@
         // - all accesses are properly declared in `init_access`
         unsafe { self.system.run_unsafe(input, self.world) }
     }
+
+    pub fn scope<'a>(&'a mut self) -> Result<Sys::Scope<'a>, SystemParamValidationError>
+    where
+        Sys: ScopeSystem,
+    {
+        // SAFETY:
+        // - all accesses are properly declared in `init_access`
+        unsafe { self.system.validate_param_unsafe(self.world)? };
+        // SAFETY:
+        // - all accesses are properly declared in `init_access`
+        unsafe { Ok(self.system.scope_unsafe(self.world)) }
+    }
 }
 
 impl<'w, 's, Out, Sys> SystemRunner<'w, 's, (), Out, Sys>
@@ -3258,16 +3279,6 @@
 {
 }
 
-=======
-impl ReborrowSystemParam for FilteredResourcesMut<'_, '_> {
-    fn reborrow<'wlong: 'short, 'slong: 'short, 'short>(
-        item: &'short mut Self::Item<'wlong, 'slong>,
-    ) -> Self::Item<'short, 'short> {
-        item.reborrow()
-    }
-}
-
->>>>>>> fe2083a3
 /// An error that occurs when a system parameter is not valid,
 /// used by system executors to determine what to do with a system.
 ///
