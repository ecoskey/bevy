pub use crate::change_detection::{NonSend, NonSendMut, Res, ResMut};
use crate::{
    archetype::Archetypes,
    bundle::Bundles,
    change_detection::{ComponentTicksMut, ComponentTicksRef, Tick},
    component::{ComponentId, Components},
    entity::{Entities, EntityAllocator},
    query::{
        Access, FilteredAccess, FilteredAccessSet, QueryData, QueryFilter, QuerySingleError,
        QueryState, ReadOnlyQueryData, ReborrowQueryData,
    },
    resource::Resource,
    storage::ResourceData,
    system::{Query, ReadOnlySystem, RunSystemError, Single, System, SystemInput, SystemMeta},
    world::{
        unsafe_world_cell::UnsafeWorldCell, DeferredWorld, FilteredResources, FilteredResourcesMut,
        FromWorld, World,
    },
};
use alloc::{borrow::Cow, boxed::Box, vec::Vec};
pub use bevy_ecs_macros::SystemParam;
use bevy_platform::cell::SyncCell;
use bevy_ptr::UnsafeCellDeref;
use bevy_utils::prelude::DebugName;
use core::{
    any::Any,
    fmt::{Debug, Display},
    marker::PhantomData,
    ops::{Deref, DerefMut},
};
use thiserror::Error;

use super::Populated;
use variadics_please::{all_tuples, all_tuples_enumerated};

/// A parameter that can be used in a [`System`](super::System).
///
/// # Derive
///
/// This trait can be derived with the [`derive@super::SystemParam`] macro.
/// This macro only works if each field on the derived struct implements [`SystemParam`].
/// Note: There are additional requirements on the field types.
/// See the *Generic `SystemParam`s* section for details and workarounds of the probable
/// cause if this derive causes an error to be emitted.
///
/// Derived `SystemParam` structs may have two lifetimes: `'w` for data stored in the [`World`],
/// and `'s` for data stored in the parameter's state.
///
/// The following list shows the most common [`SystemParam`]s and which lifetime they require
///
/// ```
/// # use bevy_ecs::prelude::*;
/// # #[derive(Component)]
/// # struct SomeComponent;
/// # #[derive(Resource)]
/// # struct SomeResource;
/// # #[derive(Message)]
/// # struct SomeMessage;
/// # #[derive(Resource)]
/// # struct SomeOtherResource;
/// # use bevy_ecs::system::SystemParam;
/// # #[derive(SystemParam)]
/// # struct ParamsExample<'w, 's> {
/// #    query:
/// Query<'w, 's, Entity>,
/// #    query2:
/// Query<'w, 's, &'static SomeComponent>,
/// #    res:
/// Res<'w, SomeResource>,
/// #    res_mut:
/// ResMut<'w, SomeOtherResource>,
/// #    local:
/// Local<'s, u8>,
/// #    commands:
/// Commands<'w, 's>,
/// #    message_reader:
/// MessageReader<'w, 's, SomeMessage>,
/// #    message_writer:
/// MessageWriter<'w, SomeMessage>
/// # }
/// ```
/// ## `PhantomData`
///
/// [`PhantomData`] is a special type of `SystemParam` that does nothing.
/// This is useful for constraining generic types or lifetimes.
///
/// # Example
///
/// ```
/// # use bevy_ecs::prelude::*;
/// # #[derive(Resource)]
/// # struct SomeResource;
/// use std::marker::PhantomData;
/// use bevy_ecs::system::SystemParam;
///
/// #[derive(SystemParam)]
/// struct MyParam<'w, Marker: 'static> {
///     foo: Res<'w, SomeResource>,
///     marker: PhantomData<Marker>,
/// }
///
/// fn my_system<T: 'static>(param: MyParam<T>) {
///     // Access the resource through `param.foo`
/// }
///
/// # bevy_ecs::system::assert_is_system(my_system::<()>);
/// ```
///
/// # Generic `SystemParam`s
///
/// When using the derive macro, you may see an error in the form of:
///
/// ```text
/// expected ... [ParamType]
/// found associated type `<[ParamType] as SystemParam>::Item<'_, '_>`
/// ```
/// where `[ParamType]` is the type of one of your fields.
/// To solve this error, you can wrap the field of type `[ParamType]` with [`StaticSystemParam`]
/// (i.e. `StaticSystemParam<[ParamType]>`).
///
/// ## Details
///
/// The derive macro requires that the [`SystemParam`] implementation of
/// each field `F`'s [`Item`](`SystemParam::Item`)'s is itself `F`
/// (ignoring lifetimes for simplicity).
/// This assumption is due to type inference reasons, so that the derived [`SystemParam`] can be
/// used as an argument to a function system.
/// If the compiler cannot validate this property for `[ParamType]`, it will error in the form shown above.
///
/// This will most commonly occur when working with `SystemParam`s generically, as the requirement
/// has not been proven to the compiler.
///
/// ## Custom Validation Messages
///
/// When using the derive macro, any [`SystemParamValidationError`]s will be propagated from the sub-parameters.
/// If you want to override the error message, add a `#[system_param(validation_message = "New message")]` attribute to the parameter.
///
/// ```
/// # use bevy_ecs::prelude::*;
/// # #[derive(Resource)]
/// # struct SomeResource;
/// # use bevy_ecs::system::SystemParam;
/// #
/// #[derive(SystemParam)]
/// struct MyParam<'w> {
///     #[system_param(validation_message = "Custom Message")]
///     foo: Res<'w, SomeResource>,
/// }
///
/// let mut world = World::new();
/// let err = world.run_system_cached(|param: MyParam| {}).unwrap_err();
/// let expected = "Parameter `MyParam::foo` failed validation: Custom Message";
/// # #[cfg(feature="Trace")] // Without debug_utils/debug enabled MyParam::foo is stripped and breaks the assert
/// assert!(err.to_string().contains(expected));
/// ```
///
/// ## Builders
///
/// If you want to use a [`SystemParamBuilder`](crate::system::SystemParamBuilder) with a derived [`SystemParam`] implementation,
/// add a `#[system_param(builder)]` attribute to the struct.
/// This will generate a builder struct whose name is the param struct suffixed with `Builder`.
/// The builder will not be `pub`, so you may want to expose a method that returns an `impl SystemParamBuilder<T>`.
///
/// ```
/// mod custom_param {
/// #     use bevy_ecs::{
/// #         prelude::*,
/// #         system::{LocalBuilder, QueryParamBuilder, SystemParam},
/// #     };
/// #
///     #[derive(SystemParam)]
///     #[system_param(builder)]
///     pub struct CustomParam<'w, 's> {
///         query: Query<'w, 's, ()>,
///         local: Local<'s, usize>,
///     }
///
///     impl<'w, 's> CustomParam<'w, 's> {
///         pub fn builder(
///             local: usize,
///             query: impl FnOnce(&mut QueryBuilder<()>),
///         ) -> impl SystemParamBuilder<Self> {
///             CustomParamBuilder {
///                 local: LocalBuilder(local),
///                 query: QueryParamBuilder::new(query),
///             }
///         }
///     }
/// }
///
/// use custom_param::CustomParam;
///
/// # use bevy_ecs::prelude::*;
/// # #[derive(Component)]
/// # struct A;
/// #
/// # let mut world = World::new();
/// #
/// let system = (CustomParam::builder(100, |builder| {
///     builder.with::<A>();
/// }),)
///     .build_state(&mut world)
///     .build_system(|param: CustomParam| {});
/// ```
///
/// # Safety
///
/// The implementor must ensure the following is true.
/// - [`SystemParam::init_access`] correctly registers all [`World`] accesses used
///   by [`SystemParam::get_param`] with the provided [`system_meta`](SystemMeta).
/// - None of the world accesses may conflict with any prior accesses registered
///   on `system_meta`.
pub unsafe trait SystemParam: Sized {
    /// Used to store data which persists across invocations of a system.
    type State: Send + Sync + 'static;

    /// The item type returned when constructing this system param.
    /// The value of this associated type should be `Self`, instantiated with new lifetimes.
    ///
    /// You could think of [`SystemParam::Item<'w, 's>`] as being an *operation* that changes the lifetimes bound to `Self`.
    type Item<'world, 'state>: SystemParam<State = Self::State>;

    /// Creates a new instance of this param's [`State`](SystemParam::State).
    fn init_state(world: &mut World) -> Self::State;

    /// Registers any [`World`] access used by this [`SystemParam`]
    fn init_access(
        state: &Self::State,
        system_meta: &mut SystemMeta,
        component_access_set: &mut FilteredAccessSet,
        world: &mut World,
    );

    /// Applies any deferred mutations stored in this [`SystemParam`]'s state.
    /// This is used to apply [`Commands`] during [`ApplyDeferred`](crate::prelude::ApplyDeferred).
    ///
    /// [`Commands`]: crate::prelude::Commands
    #[inline]
    #[expect(
        unused_variables,
        reason = "The parameters here are intentionally unused by the default implementation; however, putting underscores here will result in the underscores being copied by rust-analyzer's tab completion."
    )]
    fn apply(state: &mut Self::State, system_meta: &SystemMeta, world: &mut World) {}

    /// Queues any deferred mutations to be applied at the next [`ApplyDeferred`](crate::prelude::ApplyDeferred).
    #[inline]
    #[expect(
        unused_variables,
        reason = "The parameters here are intentionally unused by the default implementation; however, putting underscores here will result in the underscores being copied by rust-analyzer's tab completion."
    )]
    fn queue(state: &mut Self::State, system_meta: &SystemMeta, world: DeferredWorld) {}

    /// Validates that the param can be acquired by the [`get_param`](SystemParam::get_param).
    ///
    /// Built-in executors use this to prevent systems with invalid params from running,
    /// and any failures here will be bubbled up to the default error handler defined in [`bevy_ecs::error`],
    /// with a value of type [`SystemParamValidationError`].
    ///
    /// For nested [`SystemParam`]s validation will fail if any
    /// delegated validation fails.
    ///
    /// However calling and respecting [`SystemParam::validate_param`]
    /// is not a strict requirement, [`SystemParam::get_param`] should
    /// provide it's own safety mechanism to prevent undefined behavior.
    ///
    /// The [`world`](UnsafeWorldCell) can only be used to read param's data
    /// and world metadata. No data can be written.
    ///
    /// When using system parameters that require `change_tick` you can use
    /// [`UnsafeWorldCell::change_tick()`]. Even if this isn't the exact
    /// same tick used for [`SystemParam::get_param`], the world access
    /// ensures that the queried data will be the same in both calls.
    ///
    /// This method has to be called directly before [`SystemParam::get_param`] with no other (relevant)
    /// world mutations inbetween. Otherwise, while it won't lead to any undefined behavior,
    /// the validity of the param may change.
    ///
    /// [`System::validate_param`](super::system::System::validate_param),
    /// calls this method for each supplied system param.
    ///
    /// # Safety
    ///
    /// - The passed [`UnsafeWorldCell`] must have read-only access to world data
    ///   registered in [`init_access`](SystemParam::init_access).
    /// - `world` must be the same [`World`] that was used to initialize [`state`](SystemParam::init_state).
    #[expect(
        unused_variables,
        reason = "The parameters here are intentionally unused by the default implementation; however, putting underscores here will result in the underscores being copied by rust-analyzer's tab completion."
    )]
    unsafe fn validate_param(
        state: &mut Self::State,
        system_meta: &SystemMeta,
        world: UnsafeWorldCell,
    ) -> Result<(), SystemParamValidationError> {
        Ok(())
    }

    /// Creates a parameter to be passed into a [`SystemParamFunction`](super::SystemParamFunction).
    ///
    /// # Safety
    ///
    /// - The passed [`UnsafeWorldCell`] must have access to any world data registered
    ///   in [`init_access`](SystemParam::init_access).
    /// - `world` must be the same [`World`] that was used to initialize [`state`](SystemParam::init_state).
    unsafe fn get_param<'world, 'state>(
        state: &'state mut Self::State,
        system_meta: &SystemMeta,
        world: UnsafeWorldCell<'world>,
        change_tick: Tick,
    ) -> Self::Item<'world, 'state>;
}

/// A [`SystemParam`] that only reads a given [`World`].
///
/// # Safety
/// This must only be implemented for [`SystemParam`] impls that exclusively read the World passed in to [`SystemParam::get_param`]
pub unsafe trait ReadOnlySystemParam: SystemParam {}

/// A [`SystemParam`] whose lifetime can be shortened via
/// [`reborrow`](ReborrowSystemParam::reborrow)-ing. This should be implemented
/// for most system params, except in the case of non-covariant lifetimes.
pub trait ReborrowSystemParam: SystemParam {
    /// Returns a `SystemParam` item with a smaller lifetime.
    fn reborrow<'wlong: 'short, 'slong: 'short, 'short>(
        item: &'short mut Self::Item<'wlong, 'slong>,
    ) -> Self::Item<'short, 'short>;
}

/// Shorthand way of accessing the associated type [`SystemParam::Item`] for a given [`SystemParam`].
pub type SystemParamItem<'w, 's, P> = <P as SystemParam>::Item<'w, 's>;

// SAFETY: QueryState is constrained to read-only fetches, so it only reads World.
unsafe impl<'w, 's, D: ReadOnlyQueryData + 'static, F: QueryFilter + 'static> ReadOnlySystemParam
    for Query<'w, 's, D, F>
{
}

// SAFETY: Relevant query ComponentId access is applied to SystemMeta. If
// this Query conflicts with any prior access, a panic will occur.
unsafe impl<D: QueryData + 'static, F: QueryFilter + 'static> SystemParam for Query<'_, '_, D, F> {
    type State = QueryState<D, F>;
    type Item<'w, 's> = Query<'w, 's, D, F>;

    fn init_state(world: &mut World) -> Self::State {
        QueryState::new(world)
    }

    fn init_access(
        state: &Self::State,
        system_meta: &mut SystemMeta,
        component_access_set: &mut FilteredAccessSet,
        world: &mut World,
    ) {
        assert_component_access_compatibility(
            &system_meta.name,
            DebugName::type_name::<D>(),
            DebugName::type_name::<F>(),
            component_access_set,
            &state.component_access,
            world,
        );
        component_access_set.add(state.component_access.clone());
    }

    #[inline]
    unsafe fn get_param<'w, 's>(
        state: &'s mut Self::State,
        system_meta: &SystemMeta,
        world: UnsafeWorldCell<'w>,
        change_tick: Tick,
    ) -> Self::Item<'w, 's> {
        // SAFETY: We have registered all of the query's world accesses,
        // so the caller ensures that `world` has permission to access any
        // world data that the query needs.
        // The caller ensures the world matches the one used in init_state.
        unsafe { state.query_unchecked_with_ticks(world, system_meta.last_run, change_tick) }
    }
}

impl<D: QueryData + 'static, F: QueryFilter + 'static> ReborrowSystemParam for Query<'_, '_, D, F> {
    fn reborrow<'wlong: 'short, 'slong: 'short, 'short>(
        item: &'short mut Self::Item<'wlong, 'slong>,
    ) -> Self::Item<'short, 'short> {
        item.reborrow()
    }
}

fn assert_component_access_compatibility(
    system_name: &DebugName,
    query_type: DebugName,
    filter_type: DebugName,
    system_access: &FilteredAccessSet,
    current: &FilteredAccess,
    world: &World,
) {
    let conflicts = system_access.get_conflicts_single(current);
    if conflicts.is_empty() {
        return;
    }
    let mut accesses = conflicts.format_conflict_list(world);
    // Access list may be empty (if access to all components requested)
    if !accesses.is_empty() {
        accesses.push(' ');
    }
    panic!("error[B0001]: Query<{}, {}> in system {system_name} accesses component(s) {accesses}in a way that conflicts with a previous system parameter. Consider using `Without<T>` to create disjoint Queries or merging conflicting Queries into a `ParamSet`. See: https://bevy.org/learn/errors/b0001", query_type.shortname(), filter_type.shortname());
}

// SAFETY: Relevant query ComponentId access is applied to SystemMeta. If
// this Query conflicts with any prior access, a panic will occur.
unsafe impl<'a, 'b, D: QueryData + 'static, F: QueryFilter + 'static> SystemParam
    for Single<'a, 'b, D, F>
{
    type State = QueryState<D, F>;
    type Item<'w, 's> = Single<'w, 's, D, F>;

    fn init_state(world: &mut World) -> Self::State {
        Query::init_state(world)
    }

    fn init_access(
        state: &Self::State,
        system_meta: &mut SystemMeta,
        component_access_set: &mut FilteredAccessSet,
        world: &mut World,
    ) {
        Query::init_access(state, system_meta, component_access_set, world);
    }

    #[inline]
    unsafe fn get_param<'w, 's>(
        state: &'s mut Self::State,
        system_meta: &SystemMeta,
        world: UnsafeWorldCell<'w>,
        change_tick: Tick,
    ) -> Self::Item<'w, 's> {
        // SAFETY: State ensures that the components it accesses are not accessible somewhere elsewhere.
        // The caller ensures the world matches the one used in init_state.
        let query =
            unsafe { state.query_unchecked_with_ticks(world, system_meta.last_run, change_tick) };
        let single = query
            .single_inner()
            .expect("The query was expected to contain exactly one matching entity.");
        Single {
            item: single,
            _filter: PhantomData,
        }
    }

    #[inline]
    unsafe fn validate_param(
        state: &mut Self::State,
        system_meta: &SystemMeta,
        world: UnsafeWorldCell,
    ) -> Result<(), SystemParamValidationError> {
        // SAFETY: State ensures that the components it accesses are not mutably accessible elsewhere
        // and the query is read only.
        // The caller ensures the world matches the one used in init_state.
        let query = unsafe {
            state.query_unchecked_with_ticks(world, system_meta.last_run, world.change_tick())
        };
        match query.single_inner() {
            Ok(_) => Ok(()),
            Err(QuerySingleError::NoEntities(_)) => Err(
                SystemParamValidationError::skipped::<Self>("No matching entities"),
            ),
            Err(QuerySingleError::MultipleEntities(_)) => Err(
                SystemParamValidationError::skipped::<Self>("Multiple matching entities"),
            ),
        }
    }
}

// SAFETY: QueryState is constrained to read-only fetches, so it only reads World.
unsafe impl<'a, 'b, D: ReadOnlyQueryData + 'static, F: QueryFilter + 'static> ReadOnlySystemParam
    for Single<'a, 'b, D, F>
{
}

impl<'a, 'b, D: ReborrowQueryData + 'static, F: QueryFilter + 'static> ReborrowSystemParam
    for Single<'a, 'b, D, F>
{
    fn reborrow<'wlong: 'short, 'slong: 'short, 'short>(
        item: &'short mut Self::Item<'wlong, 'slong>,
    ) -> Self::Item<'short, 'short> {
        item.reborrow()
    }
}

// SAFETY: Relevant query ComponentId access is applied to SystemMeta. If
// this Query conflicts with any prior access, a panic will occur.
unsafe impl<D: QueryData + 'static, F: QueryFilter + 'static> SystemParam
    for Populated<'_, '_, D, F>
{
    type State = QueryState<D, F>;
    type Item<'w, 's> = Populated<'w, 's, D, F>;

    fn init_state(world: &mut World) -> Self::State {
        Query::init_state(world)
    }

    fn init_access(
        state: &Self::State,
        system_meta: &mut SystemMeta,
        component_access_set: &mut FilteredAccessSet,
        world: &mut World,
    ) {
        Query::init_access(state, system_meta, component_access_set, world);
    }

    #[inline]
    unsafe fn get_param<'w, 's>(
        state: &'s mut Self::State,
        system_meta: &SystemMeta,
        world: UnsafeWorldCell<'w>,
        change_tick: Tick,
    ) -> Self::Item<'w, 's> {
        // SAFETY: Delegate to existing `SystemParam` implementations.
        let query = unsafe { Query::get_param(state, system_meta, world, change_tick) };
        Populated(query)
    }

    #[inline]
    unsafe fn validate_param(
        state: &mut Self::State,
        system_meta: &SystemMeta,
        world: UnsafeWorldCell,
    ) -> Result<(), SystemParamValidationError> {
        // SAFETY:
        // - We have read-only access to the components accessed by query.
        // - The caller ensures the world matches the one used in init_state.
        let query = unsafe {
            state.query_unchecked_with_ticks(world, system_meta.last_run, world.change_tick())
        };
        if query.is_empty() {
            Err(SystemParamValidationError::skipped::<Self>(
                "No matching entities",
            ))
        } else {
            Ok(())
        }
    }
}

// SAFETY: QueryState is constrained to read-only fetches, so it only reads World.
unsafe impl<'w, 's, D: ReadOnlyQueryData + 'static, F: QueryFilter + 'static> ReadOnlySystemParam
    for Populated<'w, 's, D, F>
{
}

impl<D: QueryData + 'static, F: QueryFilter + 'static> ReborrowSystemParam
    for Populated<'_, '_, D, F>
{
    fn reborrow<'wlong: 'short, 'slong: 'short, 'short>(
        item: &'short mut Self::Item<'wlong, 'slong>,
    ) -> Self::Item<'short, 'short> {
        item.reborrow()
    }
}

/// A collection of potentially conflicting [`SystemParam`]s allowed by disjoint access.
///
/// Allows systems to safely access and interact with up to 8 mutually exclusive [`SystemParam`]s, such as
/// two queries that reference the same mutable data or an event reader and writer of the same type.
///
/// Each individual [`SystemParam`] can be accessed by using the functions `p0()`, `p1()`, ..., `p7()`,
/// according to the order they are defined in the `ParamSet`. This ensures that there's either
/// only one mutable reference to a parameter at a time or any number of immutable references.
///
/// # Examples
///
/// The following system mutably accesses the same component two times,
/// which is not allowed due to rust's mutability rules.
///
/// ```should_panic
/// # use bevy_ecs::prelude::*;
/// #
/// # #[derive(Component)]
/// # struct Health;
/// #
/// # #[derive(Component)]
/// # struct Enemy;
/// #
/// # #[derive(Component)]
/// # struct Ally;
/// #
/// // This will panic at runtime when the system gets initialized.
/// fn bad_system(
///     mut enemies: Query<&mut Health, With<Enemy>>,
///     mut allies: Query<&mut Health, With<Ally>>,
/// ) {
///     // ...
/// }
/// #
/// # let mut bad_system_system = IntoSystem::into_system(bad_system);
/// # let mut world = World::new();
/// # bad_system_system.initialize(&mut world);
/// # bad_system_system.run((), &mut world);
/// ```
///
/// Conflicting `SystemParam`s like these can be placed in a `ParamSet`,
/// which leverages the borrow checker to ensure that only one of the contained parameters are accessed at a given time.
///
/// ```
/// # use bevy_ecs::prelude::*;
/// #
/// # #[derive(Component)]
/// # struct Health;
/// #
/// # #[derive(Component)]
/// # struct Enemy;
/// #
/// # #[derive(Component)]
/// # struct Ally;
/// #
/// // Given the following system
/// fn fancy_system(
///     mut set: ParamSet<(
///         Query<&mut Health, With<Enemy>>,
///         Query<&mut Health, With<Ally>>,
///     )>
/// ) {
///     // This will access the first `SystemParam`.
///     for mut health in set.p0().iter_mut() {
///         // Do your fancy stuff here...
///     }
///
///     // The second `SystemParam`.
///     // This would fail to compile if the previous parameter was still borrowed.
///     for mut health in set.p1().iter_mut() {
///         // Do even fancier stuff here...
///     }
/// }
/// # bevy_ecs::system::assert_is_system(fancy_system);
/// ```
///
/// Of course, `ParamSet`s can be used with any kind of `SystemParam`, not just [queries](Query).
///
/// ```
/// # use bevy_ecs::prelude::*;
/// #
/// # #[derive(Message)]
/// # struct MyMessage;
/// # impl MyMessage {
/// #   pub fn new() -> Self { Self }
/// # }
/// fn message_system(
///     mut set: ParamSet<(
///         // PROBLEM: `MessageReader` and `MessageWriter` cannot be used together normally,
///         // because they both need access to the same message queue.
///         // SOLUTION: `ParamSet` allows these conflicting parameters to be used safely
///         // by ensuring only one is accessed at a time.
///         MessageReader<MyMessage>,
///         MessageWriter<MyMessage>,
///         // PROBLEM: `&World` needs read access to everything, which conflicts with
///         // any mutable access in the same system.
///         // SOLUTION: `ParamSet` ensures `&World` is only accessed when we're not
///         // using the other mutable parameters.
///         &World,
///     )>,
/// ) {
///     for message in set.p0().read() {
///         // ...
///         # let _message = message;
///     }
///     set.p1().write(MyMessage::new());
///
///     let entities = set.p2().entities();
///     // ...
///     # let _entities = entities;
/// }
/// # bevy_ecs::system::assert_is_system(message_system);
/// ```
pub struct ParamSet<'w, 's, T: SystemParam> {
    param_states: &'s mut T::State,
    world: UnsafeWorldCell<'w>,
    system_meta: SystemMeta,
    change_tick: Tick,
}

macro_rules! impl_param_set {
    ($(($index: tt, $param: ident, $fn_name: ident)),*) => {
        // SAFETY: All parameters are constrained to ReadOnlySystemParam, so World is only read
        unsafe impl<'w, 's, $($param,)*> ReadOnlySystemParam for ParamSet<'w, 's, ($($param,)*)>
        where $($param: ReadOnlySystemParam,)*
        { }


        #[expect(
            clippy::allow_attributes,
            reason = "This is inside a macro meant for tuples; as such, `non_snake_case` won't always lint."
        )]
        #[allow(
            non_snake_case,
            reason = "Certain variable names are provided by the caller, not by us."
        )]
        // SAFETY: Relevant parameter ComponentId access is applied to SystemMeta. If any ParamState conflicts
        // with any prior access, a panic will occur.
        unsafe impl<'_w, '_s, $($param: SystemParam,)*> SystemParam for ParamSet<'_w, '_s, ($($param,)*)>
        {
            type State = ($($param::State,)*);
            type Item<'w, 's> = ParamSet<'w, 's, ($($param,)*)>;

            fn init_state(world: &mut World) -> Self::State {
                ($($param::init_state(world),)*)
            }

            fn init_access(state: &Self::State, system_meta: &mut SystemMeta, component_access_set: &mut FilteredAccessSet, world: &mut World) {
                let ($($param,)*) = state;
                $(
                    // Call `init_access` on a clone of the original access set to check for conflicts
                    let component_access_set_clone = &mut component_access_set.clone();
                    $param::init_access($param, system_meta, component_access_set_clone, world);
                )*
                $(
                    // Pretend to add the param to the system alone to gather the new access,
                    // then merge its access into the system.
                    let mut access_set = FilteredAccessSet::new();
                    $param::init_access($param, system_meta, &mut access_set, world);
                    component_access_set.extend(access_set);
                )*
            }

            fn apply(state: &mut Self::State, system_meta: &SystemMeta, world: &mut World) {
                <($($param,)*) as SystemParam>::apply(state, system_meta, world);
            }

            fn queue(state: &mut Self::State, system_meta: &SystemMeta, mut world: DeferredWorld) {
                <($($param,)*) as SystemParam>::queue(state, system_meta, world.reborrow());
            }

            #[inline]
            unsafe fn validate_param<'w, 's>(
                state: &'s mut Self::State,
                system_meta: &SystemMeta,
                world: UnsafeWorldCell<'w>,
            ) -> Result<(), SystemParamValidationError> {
                <($($param,)*) as SystemParam>::validate_param(state, system_meta, world)
            }

            #[inline]
            unsafe fn get_param<'w, 's>(
                state: &'s mut Self::State,
                system_meta: &SystemMeta,
                world: UnsafeWorldCell<'w>,
                change_tick: Tick,
            ) -> Self::Item<'w, 's> {
                ParamSet {
                    param_states: state,
                    system_meta: system_meta.clone(),
                    world,
                    change_tick,
                }
            }
        }

        impl<'w, 's, $($param: SystemParam,)*> ParamSet<'w, 's, ($($param,)*)>
        {
            $(
                /// Gets exclusive access to the parameter at index
                #[doc = stringify!($index)]
                /// in this [`ParamSet`].
                /// No other parameters may be accessed while this one is active.
                pub fn $fn_name<'a>(&'a mut self) -> SystemParamItem<'a, 'a, $param> {
                    // SAFETY: systems run without conflicts with other systems.
                    // Conflicting params in ParamSet are not accessible at the same time
                    // ParamSets are guaranteed to not conflict with other SystemParams
                    unsafe {
                        $param::get_param(&mut self.param_states.$index, &self.system_meta, self.world, self.change_tick)
                    }
                }
            )*
        }

        impl<'w, 's, $($param: SystemParam + 'static,)*> ParamSet<'w, 's, ($($param,)*)>
        {
            /// Returns a `ParamSet` with a smaller lifetime.
            /// This can be useful if you have an `&ParamSet` and need a `ParamSet`.
            fn reborrow(&mut self) -> ParamSet<'_, '_, ($($param,)*)> {
                ParamSet {
                    param_states: self.param_states,
                    world: self.world,
                    system_meta: self.system_meta.clone(),
                    change_tick: self.change_tick,
                }
            }
        }

        // NOTE: the 'static bound isn't technically required here, but without it
        // users can break `SystemParam` derives by introducing invariant lifetimes.
        impl<'_w, '_s, $($param: SystemParam + 'static,)*> ReborrowSystemParam for ParamSet<'_w, '_s, ($($param,)*)>
        {
            fn reborrow<'wlong: 'short, 'slong: 'short, 'short>(
                item: &'short mut Self::Item<'wlong, 'slong>,
            ) -> Self::Item<'short, 'short> {
                item.reborrow()
            }
        }
    }
}

all_tuples_enumerated!(impl_param_set, 1, 8, P, p);

// SAFETY: Res only reads a single World resource
unsafe impl<'a, T: Resource> ReadOnlySystemParam for Res<'a, T> {}

// SAFETY: Res ComponentId access is applied to SystemMeta. If this Res
// conflicts with any prior access, a panic will occur.
unsafe impl<'a, T: Resource> SystemParam for Res<'a, T> {
    type State = ComponentId;
    type Item<'w, 's> = Res<'w, T>;

    fn init_state(world: &mut World) -> Self::State {
        world.components_registrator().register_resource::<T>()
    }

    fn init_access(
        &component_id: &Self::State,
        system_meta: &mut SystemMeta,
        component_access_set: &mut FilteredAccessSet,
        _world: &mut World,
    ) {
        let combined_access = component_access_set.combined_access();
        assert!(
            !combined_access.has_resource_write(component_id),
            "error[B0002]: Res<{}> in system {} conflicts with a previous ResMut<{0}> access. Consider removing the duplicate access. See: https://bevy.org/learn/errors/b0002",
            DebugName::type_name::<T>(),
            system_meta.name,
        );

        component_access_set.add_unfiltered_resource_read(component_id);
    }

    #[inline]
    unsafe fn validate_param(
        &mut component_id: &mut Self::State,
        _system_meta: &SystemMeta,
        world: UnsafeWorldCell,
    ) -> Result<(), SystemParamValidationError> {
        // SAFETY: Read-only access to resource metadata.
        if unsafe { world.storages() }
            .resources
            .get(component_id)
            .is_some_and(ResourceData::is_present)
        {
            Ok(())
        } else {
            Err(SystemParamValidationError::invalid::<Self>(
                "Resource does not exist",
            ))
        }
    }

    #[inline]
    unsafe fn get_param<'w, 's>(
        &mut component_id: &'s mut Self::State,
        system_meta: &SystemMeta,
        world: UnsafeWorldCell<'w>,
        change_tick: Tick,
    ) -> Self::Item<'w, 's> {
        let (ptr, ticks) = world
            .get_resource_with_ticks(component_id)
            .unwrap_or_else(|| {
                panic!(
                    "Resource requested by {} does not exist: {}",
                    system_meta.name,
                    DebugName::type_name::<T>()
                );
            });
        Res {
            value: ptr.deref(),
            ticks: ComponentTicksRef {
                added: ticks.added.deref(),
                changed: ticks.changed.deref(),
                changed_by: ticks.changed_by.map(|changed_by| changed_by.deref()),
                last_run: system_meta.last_run,
                this_run: change_tick,
            },
        }
    }
}

impl<'a, T: Resource> ReborrowSystemParam for Res<'a, T> {
    fn reborrow<'wlong: 'short, 'slong: 'short, 'short>(
        item: &'short mut Self::Item<'wlong, 'slong>,
    ) -> Self::Item<'short, 'short> {
        item.reborrow()
    }
}

// SAFETY: Res ComponentId access is applied to SystemMeta. If this Res
// conflicts with any prior access, a panic will occur.
unsafe impl<'a, T: Resource> SystemParam for ResMut<'a, T> {
    type State = ComponentId;
    type Item<'w, 's> = ResMut<'w, T>;

    fn init_state(world: &mut World) -> Self::State {
        world.components_registrator().register_resource::<T>()
    }

    fn init_access(
        &component_id: &Self::State,
        system_meta: &mut SystemMeta,
        component_access_set: &mut FilteredAccessSet,
        _world: &mut World,
    ) {
        let combined_access = component_access_set.combined_access();
        if combined_access.has_resource_write(component_id) {
            panic!(
                "error[B0002]: ResMut<{}> in system {} conflicts with a previous ResMut<{0}> access. Consider removing the duplicate access. See: https://bevy.org/learn/errors/b0002",
                DebugName::type_name::<T>(), system_meta.name);
        } else if combined_access.has_resource_read(component_id) {
            panic!(
                "error[B0002]: ResMut<{}> in system {} conflicts with a previous Res<{0}> access. Consider removing the duplicate access. See: https://bevy.org/learn/errors/b0002",
                DebugName::type_name::<T>(), system_meta.name);
        }
        component_access_set.add_unfiltered_resource_write(component_id);
    }

    #[inline]
    unsafe fn validate_param(
        &mut component_id: &mut Self::State,
        _system_meta: &SystemMeta,
        world: UnsafeWorldCell,
    ) -> Result<(), SystemParamValidationError> {
        // SAFETY: Read-only access to resource metadata.
        if unsafe { world.storages() }
            .resources
            .get(component_id)
            .is_some_and(ResourceData::is_present)
        {
            Ok(())
        } else {
            Err(SystemParamValidationError::invalid::<Self>(
                "Resource does not exist",
            ))
        }
    }

    #[inline]
    unsafe fn get_param<'w, 's>(
        &mut component_id: &'s mut Self::State,
        system_meta: &SystemMeta,
        world: UnsafeWorldCell<'w>,
        change_tick: Tick,
    ) -> Self::Item<'w, 's> {
        let value = world
            .get_resource_mut_by_id(component_id)
            .unwrap_or_else(|| {
                panic!(
                    "Resource requested by {} does not exist: {}",
                    system_meta.name,
                    DebugName::type_name::<T>()
                );
            });
        ResMut {
            value: value.value.deref_mut::<T>(),
            ticks: ComponentTicksMut {
                added: value.ticks.added,
                changed: value.ticks.changed,
                changed_by: value.ticks.changed_by,
                last_run: system_meta.last_run,
                this_run: change_tick,
            },
        }
    }
}

impl<'a, T: Resource> ReborrowSystemParam for ResMut<'a, T> {
    fn reborrow<'wlong: 'short, 'slong: 'short, 'short>(
        item: &'short mut Self::Item<'wlong, 'slong>,
    ) -> Self::Item<'short, 'short> {
        item.reborrow()
    }
}

/// SAFETY: only reads world
unsafe impl<'w> ReadOnlySystemParam for &'w World {}

// SAFETY: `read_all` access is set and conflicts result in a panic
unsafe impl SystemParam for &'_ World {
    type State = ();
    type Item<'w, 's> = &'w World;

    fn init_state(_world: &mut World) -> Self::State {}

    fn init_access(
        _state: &Self::State,
        _system_meta: &mut SystemMeta,
        component_access_set: &mut FilteredAccessSet,
        _world: &mut World,
    ) {
        let mut filtered_access = FilteredAccess::default();

        filtered_access.read_all();
        if !component_access_set
            .get_conflicts_single(&filtered_access)
            .is_empty()
        {
            panic!("&World conflicts with a previous mutable system parameter. Allowing this would break Rust's mutability rules");
        }
        component_access_set.add(filtered_access);
    }

    #[inline]
    unsafe fn get_param<'w, 's>(
        _state: &'s mut Self::State,
        _system_meta: &SystemMeta,
        world: UnsafeWorldCell<'w>,
        _change_tick: Tick,
    ) -> Self::Item<'w, 's> {
        // SAFETY: Read-only access to the entire world was registered in `init_state`.
        unsafe { world.world() }
    }
}

impl<'w> ReborrowSystemParam for &'w World {
    fn reborrow<'wlong: 'short, 'slong: 'short, 'short>(
        item: &'short mut Self::Item<'wlong, 'slong>,
    ) -> Self::Item<'short, 'short> {
        *item
    }
}

/// SAFETY: `DeferredWorld` can read all components and resources but cannot be used to gain any other mutable references.
unsafe impl<'w> SystemParam for DeferredWorld<'w> {
    type State = ();
    type Item<'world, 'state> = DeferredWorld<'world>;

    fn init_state(_world: &mut World) -> Self::State {}

    fn init_access(
        _state: &Self::State,
        system_meta: &mut SystemMeta,
        component_access_set: &mut FilteredAccessSet,
        _world: &mut World,
    ) {
        assert!(
            !component_access_set.combined_access().has_any_read(),
            "DeferredWorld in system {} conflicts with a previous access.",
            system_meta.name,
        );
        component_access_set.write_all();
    }

    unsafe fn get_param<'world, 'state>(
        _state: &'state mut Self::State,
        _system_meta: &SystemMeta,
        world: UnsafeWorldCell<'world>,
        _change_tick: Tick,
    ) -> Self::Item<'world, 'state> {
        world.into_deferred()
    }
}

impl<'w> ReborrowSystemParam for DeferredWorld<'w> {
    fn reborrow<'wlong: 'short, 'slong: 'short, 'short>(
        item: &'short mut Self::Item<'wlong, 'slong>,
    ) -> Self::Item<'short, 'short> {
        item.reborrow()
    }
}

/// A [`SystemParam`] that provides a system-private value of `T` that persists across system calls.
///
/// The initial value is created by calling `T`'s [`FromWorld::from_world`] (or [`Default::default`] if `T: Default`).
///
/// A local may only be accessed by the system itself and is therefore not visible to other systems.
/// If two or more systems specify the same local type each will have their own unique local.
/// If multiple [`SystemParam`]s within the same system each specify the same local type
/// each will get their own distinct data storage.
///
/// The supplied lifetime parameter is the [`SystemParam`]s `'s` lifetime.
///
/// # Examples
///
/// ```
/// # use bevy_ecs::prelude::*;
/// # let world = &mut World::default();
/// fn counter(mut count: Local<u32>) -> u32 {
///     *count += 1;
///     *count
/// }
/// let mut counter_system = IntoSystem::into_system(counter);
/// counter_system.initialize(world);
///
/// // Counter is initialized to u32's default value of 0, and increases to 1 on first run.
/// assert_eq!(counter_system.run((), world).unwrap(), 1);
/// // Counter gets the same value and increases to 2 on its second call.
/// assert_eq!(counter_system.run((), world).unwrap(), 2);
/// ```
///
/// A simple way to set a different default value for a local is by wrapping the value with an Option.
///
/// ```
/// # use bevy_ecs::prelude::*;
/// # let world = &mut World::default();
/// fn counter_from_10(mut count: Local<Option<u32>>) -> u32 {
///     let count = count.get_or_insert(10);
///     *count += 1;
///     *count
/// }
/// let mut counter_system = IntoSystem::into_system(counter_from_10);
/// counter_system.initialize(world);
///
/// // Counter is initialized at 10, and increases to 11 on first run.
/// assert_eq!(counter_system.run((), world).unwrap(), 11);
/// // Counter is only increased by 1 on subsequent runs.
/// assert_eq!(counter_system.run((), world).unwrap(), 12);
/// ```
///
/// A system can have multiple `Local` values with the same type, each with distinct values.
///
/// ```
/// # use bevy_ecs::prelude::*;
/// # let world = &mut World::default();
/// fn double_counter(mut count: Local<u32>, mut double_count: Local<u32>) -> (u32, u32) {
///     *count += 1;
///     *double_count += 2;
///     (*count, *double_count)
/// }
/// let mut counter_system = IntoSystem::into_system(double_counter);
/// counter_system.initialize(world);
///
/// assert_eq!(counter_system.run((), world).unwrap(), (1, 2));
/// assert_eq!(counter_system.run((), world).unwrap(), (2, 4));
/// ```
///
/// This example shows that two systems using the same type for their own `Local` get distinct locals.
///
/// ```
/// # use bevy_ecs::prelude::*;
/// # let world = &mut World::default();
/// fn write_to_local(mut local: Local<usize>) {
///     *local = 42;
/// }
/// fn read_from_local(local: Local<usize>) -> usize {
///     *local
/// }
/// let mut write_system = IntoSystem::into_system(write_to_local);
/// let mut read_system = IntoSystem::into_system(read_from_local);
/// write_system.initialize(world);
/// read_system.initialize(world);
///
/// assert_eq!(read_system.run((), world).unwrap(), 0);
/// write_system.run((), world);
/// // The read local is still 0 due to the locals not being shared.
/// assert_eq!(read_system.run((), world).unwrap(), 0);
/// ```
///
/// You can use a `Local` to avoid reallocating memory every system call.
///
/// ```
/// # use bevy_ecs::prelude::*;
/// fn some_system(mut vec: Local<Vec<u32>>) {
///     // Do your regular system logic, using the vec, as normal.
///
///     // At end of function, clear the vec's contents so its empty for next system call.
///     // If it's possible the capacity could get too large, you may want to check and resize that as well.
///     vec.clear();
/// }
/// ```
///
/// N.B. A [`Local`]s value cannot be read or written to outside of the containing system.
/// To add configuration to a system, convert a capturing closure into the system instead:
///
/// ```
/// # use bevy_ecs::prelude::*;
/// # use bevy_ecs::system::assert_is_system;
/// struct Config(u32);
/// #[derive(Resource)]
/// struct MyU32Wrapper(u32);
/// fn reset_to_system(value: Config) -> impl FnMut(ResMut<MyU32Wrapper>) {
///     move |mut val| val.0 = value.0
/// }
///
/// // .add_systems(reset_to_system(my_config))
/// # assert_is_system(reset_to_system(Config(10)));
/// ```
#[derive(Debug)]
pub struct Local<'s, T: FromWorld + Send + 'static>(pub(crate) &'s mut T);

impl<'s, T: FromWorld + Send + 'static> Local<'s, T> {
    /// Returns a [`Local`] with a shorter lifetime.
    /// This is useful if you have an `&mut Local<T>` but want a `Local<T>`
    pub fn reborrow(&mut self) -> Local<'_, T> {
        Local(self.0)
    }
}

// SAFETY: Local only accesses internal state
unsafe impl<'s, T: FromWorld + Send + 'static> ReadOnlySystemParam for Local<'s, T> {}

impl<'s, T: FromWorld + Send + 'static> Deref for Local<'s, T> {
    type Target = T;

    #[inline]
    fn deref(&self) -> &Self::Target {
        self.0
    }
}

impl<'s, T: FromWorld + Send + 'static> DerefMut for Local<'s, T> {
    #[inline]
    fn deref_mut(&mut self) -> &mut Self::Target {
        self.0
    }
}

impl<'s, 'a, T: FromWorld + Send + 'static> IntoIterator for &'a Local<'s, T>
where
    &'a T: IntoIterator,
{
    type Item = <&'a T as IntoIterator>::Item;
    type IntoIter = <&'a T as IntoIterator>::IntoIter;

    fn into_iter(self) -> Self::IntoIter {
        self.0.into_iter()
    }
}

impl<'s, 'a, T: FromWorld + Send + 'static> IntoIterator for &'a mut Local<'s, T>
where
    &'a mut T: IntoIterator,
{
    type Item = <&'a mut T as IntoIterator>::Item;
    type IntoIter = <&'a mut T as IntoIterator>::IntoIter;

    fn into_iter(self) -> Self::IntoIter {
        self.0.into_iter()
    }
}

// SAFETY: only local state is accessed
unsafe impl<'a, T: FromWorld + Send + 'static> SystemParam for Local<'a, T> {
    type State = SyncCell<T>;
    type Item<'w, 's> = Local<'s, T>;

    fn init_state(world: &mut World) -> Self::State {
        SyncCell::new(T::from_world(world))
    }

    fn init_access(
        _state: &Self::State,
        _system_meta: &mut SystemMeta,
        _component_access_set: &mut FilteredAccessSet,
        _world: &mut World,
    ) {
    }

    #[inline]
    unsafe fn get_param<'w, 's>(
        state: &'s mut Self::State,
        _system_meta: &SystemMeta,
        _world: UnsafeWorldCell<'w>,
        _change_tick: Tick,
    ) -> Self::Item<'w, 's> {
        Local(state.get())
    }
}

impl<'a, T: FromWorld + Send + 'static> ReborrowSystemParam for Local<'a, T> {
    fn reborrow<'wlong: 'short, 'slong: 'short, 'short>(
        item: &'short mut Self::Item<'wlong, 'slong>,
    ) -> Self::Item<'short, 'short> {
        item.reborrow()
    }
}

/// Types that can be used with [`Deferred<T>`] in systems.
/// This allows storing system-local data which is used to defer [`World`] mutations.
///
/// Types that implement `SystemBuffer` should take care to perform as many
/// computations up-front as possible. Buffers cannot be applied in parallel,
/// so you should try to minimize the time spent in [`SystemBuffer::apply`].
pub trait SystemBuffer: FromWorld + Send + 'static {
    /// Applies any deferred mutations to the [`World`].
    fn apply(&mut self, system_meta: &SystemMeta, world: &mut World);
    /// Queues any deferred mutations to be applied at the next [`ApplyDeferred`](crate::prelude::ApplyDeferred).
    fn queue(&mut self, _system_meta: &SystemMeta, _world: DeferredWorld) {}
}

/// A [`SystemParam`] that stores a buffer which gets applied to the [`World`] during
/// [`ApplyDeferred`](crate::schedule::ApplyDeferred).
/// This is used internally by [`Commands`] to defer `World` mutations.
///
/// [`Commands`]: crate::system::Commands
///
/// # Examples
///
/// By using this type to defer mutations, you can avoid mutable `World` access within
/// a system, which allows it to run in parallel with more systems.
///
/// Note that deferring mutations is *not* free, and should only be used if
/// the gains in parallelization outweigh the time it takes to apply deferred mutations.
/// In general, [`Deferred`] should only be used for mutations that are infrequent,
/// or which otherwise take up a small portion of a system's run-time.
///
/// ```
/// # use bevy_ecs::prelude::*;
/// // Tracks whether or not there is a threat the player should be aware of.
/// #[derive(Resource, Default)]
/// pub struct Alarm(bool);
///
/// #[derive(Component)]
/// pub struct Settlement {
///     // ...
/// }
///
/// // A threat from inside the settlement.
/// #[derive(Component)]
/// pub struct Criminal;
///
/// // A threat from outside the settlement.
/// #[derive(Component)]
/// pub struct Monster;
///
/// # impl Criminal { pub fn is_threat(&self, _: &Settlement) -> bool { true } }
///
/// use bevy_ecs::system::{Deferred, SystemBuffer, SystemMeta};
///
/// // Uses deferred mutations to allow signaling the alarm from multiple systems in parallel.
/// #[derive(Resource, Default)]
/// struct AlarmFlag(bool);
///
/// impl AlarmFlag {
///     /// Sounds the alarm the next time buffers are applied via ApplyDeferred.
///     pub fn flag(&mut self) {
///         self.0 = true;
///     }
/// }
///
/// impl SystemBuffer for AlarmFlag {
///     // When `AlarmFlag` is used in a system, this function will get
///     // called the next time buffers are applied via ApplyDeferred.
///     fn apply(&mut self, system_meta: &SystemMeta, world: &mut World) {
///         if self.0 {
///             world.resource_mut::<Alarm>().0 = true;
///             self.0 = false;
///         }
///     }
/// }
///
/// // Sound the alarm if there are any criminals who pose a threat.
/// fn alert_criminal(
///     settlement: Single<&Settlement>,
///     criminals: Query<&Criminal>,
///     mut alarm: Deferred<AlarmFlag>
/// ) {
///     for criminal in &criminals {
///         // Only sound the alarm if the criminal is a threat.
///         // For this example, assume that this check is expensive to run.
///         // Since the majority of this system's run-time is dominated
///         // by calling `is_threat()`, we defer sounding the alarm to
///         // allow this system to run in parallel with other alarm systems.
///         if criminal.is_threat(*settlement) {
///             alarm.flag();
///         }
///     }
/// }
///
/// // Sound the alarm if there is a monster.
/// fn alert_monster(
///     monsters: Query<&Monster>,
///     mut alarm: ResMut<Alarm>
/// ) {
///     if monsters.iter().next().is_some() {
///         // Since this system does nothing except for sounding the alarm,
///         // it would be pointless to defer it, so we sound the alarm directly.
///         alarm.0 = true;
///     }
/// }
///
/// let mut world = World::new();
/// world.init_resource::<Alarm>();
/// world.spawn(Settlement {
///     // ...
/// });
///
/// let mut schedule = Schedule::default();
/// // These two systems have no conflicts and will run in parallel.
/// schedule.add_systems((alert_criminal, alert_monster));
///
/// // There are no criminals or monsters, so the alarm is not sounded.
/// schedule.run(&mut world);
/// assert_eq!(world.resource::<Alarm>().0, false);
///
/// // Spawn a monster, which will cause the alarm to be sounded.
/// let m_id = world.spawn(Monster).id();
/// schedule.run(&mut world);
/// assert_eq!(world.resource::<Alarm>().0, true);
///
/// // Remove the monster and reset the alarm.
/// world.entity_mut(m_id).despawn();
/// world.resource_mut::<Alarm>().0 = false;
///
/// // Spawn a criminal, which will cause the alarm to be sounded.
/// world.spawn(Criminal);
/// schedule.run(&mut world);
/// assert_eq!(world.resource::<Alarm>().0, true);
/// ```
pub struct Deferred<'a, T: SystemBuffer>(pub(crate) &'a mut T);

impl<'a, T: SystemBuffer> Deref for Deferred<'a, T> {
    type Target = T;
    #[inline]
    fn deref(&self) -> &Self::Target {
        self.0
    }
}

impl<'a, T: SystemBuffer> DerefMut for Deferred<'a, T> {
    #[inline]
    fn deref_mut(&mut self) -> &mut Self::Target {
        self.0
    }
}

impl<T: SystemBuffer> Deferred<'_, T> {
    /// Returns a [`Deferred<T>`] with a smaller lifetime.
    /// This is useful if you have `&mut Deferred<T>` but need `Deferred<T>`.
    pub fn reborrow(&mut self) -> Deferred<'_, T> {
        Deferred(self.0)
    }
}

// SAFETY: Only local state is accessed.
unsafe impl<T: SystemBuffer> ReadOnlySystemParam for Deferred<'_, T> {}

impl<T: SystemBuffer> ReborrowSystemParam for Deferred<'_, T> {
    fn reborrow<'wlong: 'short, 'slong: 'short, 'short>(
        item: &'short mut Self::Item<'wlong, 'slong>,
    ) -> Self::Item<'short, 'short> {
        item.reborrow()
    }
}

// SAFETY: Only local state is accessed.
unsafe impl<T: SystemBuffer> SystemParam for Deferred<'_, T> {
    type State = SyncCell<T>;
    type Item<'w, 's> = Deferred<'s, T>;

    fn init_state(world: &mut World) -> Self::State {
        SyncCell::new(T::from_world(world))
    }

    fn init_access(
        _state: &Self::State,
        system_meta: &mut SystemMeta,
        _component_access_set: &mut FilteredAccessSet,
        _world: &mut World,
    ) {
        system_meta.set_has_deferred();
    }

    fn apply(state: &mut Self::State, system_meta: &SystemMeta, world: &mut World) {
        state.get().apply(system_meta, world);
    }

    fn queue(state: &mut Self::State, system_meta: &SystemMeta, world: DeferredWorld) {
        state.get().queue(system_meta, world);
    }

    #[inline]
    unsafe fn get_param<'w, 's>(
        state: &'s mut Self::State,
        _system_meta: &SystemMeta,
        _world: UnsafeWorldCell<'w>,
        _change_tick: Tick,
    ) -> Self::Item<'w, 's> {
        Deferred(state.get())
    }
}

/// A dummy type to tell the executor to run the system exclusively.
pub struct ExclusiveMarker(PhantomData<()>);

// SAFETY: No world access.
unsafe impl SystemParam for ExclusiveMarker {
    type State = ();
    type Item<'w, 's> = Self;

    #[inline]
    fn init_state(_world: &mut World) -> Self::State {}

    fn init_access(
        _state: &Self::State,
        system_meta: &mut SystemMeta,
        _component_access_set: &mut FilteredAccessSet,
        _world: &mut World,
    ) {
        system_meta.set_exclusive();
    }

    #[inline]
    unsafe fn get_param<'world, 'state>(
        _state: &'state mut Self::State,
        _system_meta: &SystemMeta,
        _world: UnsafeWorldCell<'world>,
        _change_tick: Tick,
    ) -> Self::Item<'world, 'state> {
        Self(PhantomData)
    }
}

// SAFETY: Does not read any world state
unsafe impl ReadOnlySystemParam for ExclusiveMarker {}

/// A dummy type that is [`!Send`](Send), to force systems to run on the main thread.
pub struct NonSendMarker(PhantomData<*mut ()>);

// SAFETY: No world access.
unsafe impl SystemParam for NonSendMarker {
    type State = ();
    type Item<'w, 's> = Self;

    #[inline]
    fn init_state(_world: &mut World) -> Self::State {}

    fn init_access(
        _state: &Self::State,
        system_meta: &mut SystemMeta,
        _component_access_set: &mut FilteredAccessSet,
        _world: &mut World,
    ) {
        system_meta.set_non_send();
    }

    #[inline]
    unsafe fn get_param<'world, 'state>(
        _state: &'state mut Self::State,
        _system_meta: &SystemMeta,
        _world: UnsafeWorldCell<'world>,
        _change_tick: Tick,
    ) -> Self::Item<'world, 'state> {
        Self(PhantomData)
    }
}

// SAFETY: Does not read any world state
unsafe impl ReadOnlySystemParam for NonSendMarker {}

impl ReborrowSystemParam for NonSendMarker {
    fn reborrow<'wlong: 'short, 'slong: 'short, 'short>(
        _item: &'short mut Self::Item<'wlong, 'slong>,
    ) -> Self::Item<'short, 'short> {
        Self(PhantomData)
    }
}

// SAFETY: Only reads a single World non-send resource
unsafe impl<'w, T> ReadOnlySystemParam for NonSend<'w, T> {}

// SAFETY: NonSendComponentId access is applied to SystemMeta. If this
// NonSend conflicts with any prior access, a panic will occur.
unsafe impl<'a, T: 'static> SystemParam for NonSend<'a, T> {
    type State = ComponentId;
    type Item<'w, 's> = NonSend<'w, T>;

    fn init_state(world: &mut World) -> Self::State {
        world.components_registrator().register_non_send::<T>()
    }

    fn init_access(
        &component_id: &Self::State,
        system_meta: &mut SystemMeta,
        component_access_set: &mut FilteredAccessSet,
        _world: &mut World,
    ) {
        system_meta.set_non_send();

        let combined_access = component_access_set.combined_access();
        assert!(
            !combined_access.has_resource_write(component_id),
            "error[B0002]: NonSend<{}> in system {} conflicts with a previous mutable resource access ({0}). Consider removing the duplicate access. See: https://bevy.org/learn/errors/b0002",
            DebugName::type_name::<T>(),
            system_meta.name,
        );
        component_access_set.add_unfiltered_resource_read(component_id);
    }

    #[inline]
    unsafe fn validate_param(
        &mut component_id: &mut Self::State,
        _system_meta: &SystemMeta,
        world: UnsafeWorldCell,
    ) -> Result<(), SystemParamValidationError> {
        // SAFETY: Read-only access to resource metadata.
        if unsafe { world.storages() }
            .non_send_resources
            .get(component_id)
            .is_some_and(ResourceData::is_present)
        {
            Ok(())
        } else {
            Err(SystemParamValidationError::invalid::<Self>(
                "Non-send resource does not exist",
            ))
        }
    }

    #[inline]
    unsafe fn get_param<'w, 's>(
        &mut component_id: &'s mut Self::State,
        system_meta: &SystemMeta,
        world: UnsafeWorldCell<'w>,
        change_tick: Tick,
    ) -> Self::Item<'w, 's> {
        let (ptr, ticks) = world
            .get_non_send_with_ticks(component_id)
            .unwrap_or_else(|| {
                panic!(
                    "Non-send resource requested by {} does not exist: {}",
                    system_meta.name,
                    DebugName::type_name::<T>()
                );
            });
        NonSend {
            value: ptr.deref(),
            ticks: ComponentTicksRef::from_tick_cells(ticks, system_meta.last_run, change_tick),
        }
    }
}

impl<'a, T: 'static> ReborrowSystemParam for NonSend<'a, T> {
    fn reborrow<'wlong: 'short, 'slong: 'short, 'short>(
        item: &'short mut Self::Item<'wlong, 'slong>,
    ) -> Self::Item<'short, 'short> {
        item.reborrow()
    }
}

// SAFETY: NonSendMut ComponentId access is applied to SystemMeta. If this
// NonSendMut conflicts with any prior access, a panic will occur.
unsafe impl<'a, T: 'static> SystemParam for NonSendMut<'a, T> {
    type State = ComponentId;
    type Item<'w, 's> = NonSendMut<'w, T>;

    fn init_state(world: &mut World) -> Self::State {
        world.components_registrator().register_non_send::<T>()
    }

    fn init_access(
        &component_id: &Self::State,
        system_meta: &mut SystemMeta,
        component_access_set: &mut FilteredAccessSet,
        _world: &mut World,
    ) {
        system_meta.set_non_send();

        let combined_access = component_access_set.combined_access();
        if combined_access.has_resource_write(component_id) {
            panic!(
                "error[B0002]: NonSendMut<{}> in system {} conflicts with a previous mutable resource access ({0}). Consider removing the duplicate access. See: https://bevy.org/learn/errors/b0002",
                DebugName::type_name::<T>(), system_meta.name);
        } else if combined_access.has_resource_read(component_id) {
            panic!(
                "error[B0002]: NonSendMut<{}> in system {} conflicts with a previous immutable resource access ({0}). Consider removing the duplicate access. See: https://bevy.org/learn/errors/b0002",
                DebugName::type_name::<T>(), system_meta.name);
        }
        component_access_set.add_unfiltered_resource_write(component_id);
    }

    #[inline]
    unsafe fn validate_param(
        &mut component_id: &mut Self::State,
        _system_meta: &SystemMeta,
        world: UnsafeWorldCell,
    ) -> Result<(), SystemParamValidationError> {
        // SAFETY: Read-only access to resource metadata.
        if unsafe { world.storages() }
            .non_send_resources
            .get(component_id)
            .is_some_and(ResourceData::is_present)
        {
            Ok(())
        } else {
            Err(SystemParamValidationError::invalid::<Self>(
                "Non-send resource does not exist",
            ))
        }
    }

    #[inline]
    unsafe fn get_param<'w, 's>(
        &mut component_id: &'s mut Self::State,
        system_meta: &SystemMeta,
        world: UnsafeWorldCell<'w>,
        change_tick: Tick,
    ) -> Self::Item<'w, 's> {
        let (ptr, ticks) = world
            .get_non_send_with_ticks(component_id)
            .unwrap_or_else(|| {
                panic!(
                    "Non-send resource requested by {} does not exist: {}",
                    system_meta.name,
                    DebugName::type_name::<T>()
                );
            });
        NonSendMut {
            value: ptr.assert_unique().deref_mut(),
            ticks: ComponentTicksMut::from_tick_cells(ticks, system_meta.last_run, change_tick),
        }
    }
}

impl<'a, T: 'static> ReborrowSystemParam for NonSendMut<'a, T> {
    fn reborrow<'wlong: 'short, 'slong: 'short, 'short>(
        item: &'short mut Self::Item<'wlong, 'slong>,
    ) -> Self::Item<'short, 'short> {
        item.reborrow()
    }
}

// SAFETY: Only reads World archetypes
unsafe impl<'a> ReadOnlySystemParam for &'a Archetypes {}

// SAFETY: no component value access
unsafe impl<'a> SystemParam for &'a Archetypes {
    type State = ();
    type Item<'w, 's> = &'w Archetypes;

    fn init_state(_world: &mut World) -> Self::State {}

    fn init_access(
        _state: &Self::State,
        _system_meta: &mut SystemMeta,
        _component_access_set: &mut FilteredAccessSet,
        _world: &mut World,
    ) {
    }

    #[inline]
    unsafe fn get_param<'w, 's>(
        _state: &'s mut Self::State,
        _system_meta: &SystemMeta,
        world: UnsafeWorldCell<'w>,
        _change_tick: Tick,
    ) -> Self::Item<'w, 's> {
        world.archetypes()
    }
}

impl<'a> ReborrowSystemParam for &'a Archetypes {
    fn reborrow<'wlong: 'short, 'slong: 'short, 'short>(
        item: &'short mut Self::Item<'wlong, 'slong>,
    ) -> Self::Item<'short, 'short> {
        *item
    }
}

// SAFETY: Only reads World components
unsafe impl<'a> ReadOnlySystemParam for &'a Components {}

// SAFETY: no component value access
unsafe impl<'a> SystemParam for &'a Components {
    type State = ();
    type Item<'w, 's> = &'w Components;

    fn init_state(_world: &mut World) -> Self::State {}

    fn init_access(
        _state: &Self::State,
        _system_meta: &mut SystemMeta,
        _component_access_set: &mut FilteredAccessSet,
        _world: &mut World,
    ) {
    }

    #[inline]
    unsafe fn get_param<'w, 's>(
        _state: &'s mut Self::State,
        _system_meta: &SystemMeta,
        world: UnsafeWorldCell<'w>,
        _change_tick: Tick,
    ) -> Self::Item<'w, 's> {
        world.components()
    }
}

impl<'a> ReborrowSystemParam for &'a Components {
    fn reborrow<'wlong: 'short, 'slong: 'short, 'short>(
        item: &'short mut Self::Item<'wlong, 'slong>,
    ) -> Self::Item<'short, 'short> {
        *item
    }
}

// SAFETY: Only reads World entities
unsafe impl<'a> ReadOnlySystemParam for &'a Entities {}

// SAFETY: no component value access
unsafe impl<'a> SystemParam for &'a Entities {
    type State = ();
    type Item<'w, 's> = &'w Entities;

    fn init_state(_world: &mut World) -> Self::State {}

    fn init_access(
        _state: &Self::State,
        _system_meta: &mut SystemMeta,
        _component_access_set: &mut FilteredAccessSet,
        _world: &mut World,
    ) {
    }

    #[inline]
    unsafe fn get_param<'w, 's>(
        _state: &'s mut Self::State,
        _system_meta: &SystemMeta,
        world: UnsafeWorldCell<'w>,
        _change_tick: Tick,
    ) -> Self::Item<'w, 's> {
        world.entities()
    }
}

impl<'a> ReborrowSystemParam for &'a Entities {
    fn reborrow<'wlong: 'short, 'slong: 'short, 'short>(
        item: &'short mut Self::Item<'wlong, 'slong>,
    ) -> Self::Item<'short, 'short> {
        *item
    }
}

// SAFETY: Only reads World entities
unsafe impl<'a> ReadOnlySystemParam for &'a EntityAllocator {}

// SAFETY: no component value access
unsafe impl<'a> SystemParam for &'a EntityAllocator {
    type State = ();
    type Item<'w, 's> = &'w EntityAllocator;

    fn init_state(_world: &mut World) -> Self::State {}

    fn init_access(
        _state: &Self::State,
        _system_meta: &mut SystemMeta,
        _component_access_set: &mut FilteredAccessSet,
        _world: &mut World,
    ) {
    }

    #[inline]
    unsafe fn get_param<'w, 's>(
        _state: &'s mut Self::State,
        _system_meta: &SystemMeta,
        world: UnsafeWorldCell<'w>,
        _change_tick: Tick,
    ) -> Self::Item<'w, 's> {
        world.entities_allocator()
    }
}

// SAFETY: Only reads World bundles
unsafe impl<'a> ReadOnlySystemParam for &'a Bundles {}

// SAFETY: no component value access
unsafe impl<'a> SystemParam for &'a Bundles {
    type State = ();
    type Item<'w, 's> = &'w Bundles;

    fn init_state(_world: &mut World) -> Self::State {}

    fn init_access(
        _state: &Self::State,
        _system_meta: &mut SystemMeta,
        _component_access_set: &mut FilteredAccessSet,
        _world: &mut World,
    ) {
    }

    #[inline]
    unsafe fn get_param<'w, 's>(
        _state: &'s mut Self::State,
        _system_meta: &SystemMeta,
        world: UnsafeWorldCell<'w>,
        _change_tick: Tick,
    ) -> Self::Item<'w, 's> {
        world.bundles()
    }
}

impl<'a> ReborrowSystemParam for &'a Bundles {
    fn reborrow<'wlong: 'short, 'slong: 'short, 'short>(
        item: &'short mut Self::Item<'wlong, 'slong>,
    ) -> Self::Item<'short, 'short> {
        *item
    }
}

/// A [`SystemParam`] that reads the previous and current change ticks of the system.
///
/// A system's change ticks are updated each time it runs:
/// - `last_run` copies the previous value of `change_tick`
/// - `this_run` copies the current value of [`World::read_change_tick`]
///
/// Component change ticks that are more recent than `last_run` will be detected by the system.
/// Those can be read by calling [`last_changed`](crate::change_detection::DetectChanges::last_changed)
/// on a [`Mut<T>`](crate::change_detection::Mut) or [`ResMut<T>`](ResMut).
#[derive(Debug, Clone, Copy)]
pub struct SystemChangeTick {
    last_run: Tick,
    this_run: Tick,
}

impl SystemChangeTick {
    /// Returns the current [`World`] change tick seen by the system.
    #[inline]
    pub fn this_run(&self) -> Tick {
        self.this_run
    }

    /// Returns the [`World`] change tick seen by the system the previous time it ran.
    #[inline]
    pub fn last_run(&self) -> Tick {
        self.last_run
    }
}

// SAFETY: Only reads internal system state
unsafe impl ReadOnlySystemParam for SystemChangeTick {}

// SAFETY: `SystemChangeTick` doesn't require any world access
unsafe impl SystemParam for SystemChangeTick {
    type State = ();
    type Item<'w, 's> = SystemChangeTick;

    fn init_state(_world: &mut World) -> Self::State {}

    fn init_access(
        _state: &Self::State,
        _system_meta: &mut SystemMeta,
        _component_access_set: &mut FilteredAccessSet,
        _world: &mut World,
    ) {
    }

    #[inline]
    unsafe fn get_param<'w, 's>(
        _state: &'s mut Self::State,
        system_meta: &SystemMeta,
        _world: UnsafeWorldCell<'w>,
        change_tick: Tick,
    ) -> Self::Item<'w, 's> {
        SystemChangeTick {
            last_run: system_meta.last_run,
            this_run: change_tick,
        }
    }
}

impl ReborrowSystemParam for SystemChangeTick {
    fn reborrow<'wlong: 'short, 'slong: 'short, 'short>(
        item: &'short mut Self::Item<'wlong, 'slong>,
    ) -> Self::Item<'short, 'short> {
        *item
    }
}

// SAFETY: Delegates to `T`, which ensures the safety requirements are met
unsafe impl<T: SystemParam> SystemParam for Option<T> {
    type State = T::State;

    type Item<'world, 'state> = Option<T::Item<'world, 'state>>;

    fn init_state(world: &mut World) -> Self::State {
        T::init_state(world)
    }

    fn init_access(
        state: &Self::State,
        system_meta: &mut SystemMeta,
        component_access_set: &mut FilteredAccessSet,
        world: &mut World,
    ) {
        T::init_access(state, system_meta, component_access_set, world);
    }

    #[inline]
    unsafe fn get_param<'world, 'state>(
        state: &'state mut Self::State,
        system_meta: &SystemMeta,
        world: UnsafeWorldCell<'world>,
        change_tick: Tick,
    ) -> Self::Item<'world, 'state> {
        T::validate_param(state, system_meta, world)
            .ok()
            .map(|()| T::get_param(state, system_meta, world, change_tick))
    }

    fn apply(state: &mut Self::State, system_meta: &SystemMeta, world: &mut World) {
        T::apply(state, system_meta, world);
    }

    fn queue(state: &mut Self::State, system_meta: &SystemMeta, world: DeferredWorld) {
        T::queue(state, system_meta, world);
    }
}

// SAFETY: Delegates to `T`, which ensures the safety requirements are met
unsafe impl<T: ReadOnlySystemParam> ReadOnlySystemParam for Option<T> {}

impl<T: ReborrowSystemParam> ReborrowSystemParam for Option<T> {
    fn reborrow<'wlong: 'short, 'slong: 'short, 'short>(
        item: &'short mut Self::Item<'wlong, 'slong>,
    ) -> Self::Item<'short, 'short> {
        item.as_mut().map(T::reborrow)
    }
}

// SAFETY: Delegates to `T`, which ensures the safety requirements are met
unsafe impl<T: SystemParam> SystemParam for Result<T, SystemParamValidationError> {
    type State = T::State;

    type Item<'world, 'state> = Result<T::Item<'world, 'state>, SystemParamValidationError>;

    fn init_state(world: &mut World) -> Self::State {
        T::init_state(world)
    }

    fn init_access(
        state: &Self::State,
        system_meta: &mut SystemMeta,
        component_access_set: &mut FilteredAccessSet,
        world: &mut World,
    ) {
        T::init_access(state, system_meta, component_access_set, world);
    }

    #[inline]
    unsafe fn get_param<'world, 'state>(
        state: &'state mut Self::State,
        system_meta: &SystemMeta,
        world: UnsafeWorldCell<'world>,
        change_tick: Tick,
    ) -> Self::Item<'world, 'state> {
        T::validate_param(state, system_meta, world)
            .map(|()| T::get_param(state, system_meta, world, change_tick))
    }

    fn apply(state: &mut Self::State, system_meta: &SystemMeta, world: &mut World) {
        T::apply(state, system_meta, world);
    }

    fn queue(state: &mut Self::State, system_meta: &SystemMeta, world: DeferredWorld) {
        T::queue(state, system_meta, world);
    }
}

// SAFETY: Delegates to `T`, which ensures the safety requirements are met
unsafe impl<T: ReadOnlySystemParam> ReadOnlySystemParam for Result<T, SystemParamValidationError> {}

impl<T: ReborrowSystemParam> ReborrowSystemParam for Result<T, SystemParamValidationError> {
    fn reborrow<'wlong: 'short, 'slong: 'short, 'short>(
        item: &'short mut Self::Item<'wlong, 'slong>,
    ) -> Self::Item<'short, 'short> {
        item.as_mut().map(T::reborrow).map_err(|err| err.clone())
    }
}

/// A [`SystemParam`] that wraps another parameter and causes its system to skip instead of failing when the parameter is invalid.
///
/// # Example
///
/// ```
/// # use bevy_ecs::prelude::*;
/// # #[derive(Resource)]
/// # struct SomeResource;
/// // This system will fail if `SomeResource` is not present.
/// fn fails_on_missing_resource(res: Res<SomeResource>) {}
///
/// // This system will skip without error if `SomeResource` is not present.
/// fn skips_on_missing_resource(res: If<Res<SomeResource>>) {
///     // The inner parameter is available using `Deref`
///     let some_resource: &SomeResource = &res;
/// }
/// # bevy_ecs::system::assert_is_system(skips_on_missing_resource);
/// ```
#[derive(Debug)]
pub struct If<T>(pub T);

impl<T> If<T> {
    /// Returns the inner `T`.
    ///
    /// The inner value is `pub`, so you can also obtain it by destructuring the parameter:
    ///
    /// ```
    /// # use bevy_ecs::prelude::*;
    /// # #[derive(Resource)]
    /// # struct SomeResource;
    /// fn skips_on_missing_resource(If(res): If<Res<SomeResource>>) {
    ///     let some_resource: Res<SomeResource> = res;
    /// }
    /// # bevy_ecs::system::assert_is_system(skips_on_missing_resource);
    /// ```
    pub fn into_inner(self) -> T {
        self.0
    }
}

impl<T> Deref for If<T> {
    type Target = T;
    fn deref(&self) -> &Self::Target {
        &self.0
    }
}

impl<T> DerefMut for If<T> {
    fn deref_mut(&mut self) -> &mut Self::Target {
        &mut self.0
    }
}

// SAFETY: Delegates to `T`, which ensures the safety requirements are met
unsafe impl<T: SystemParam> SystemParam for If<T> {
    type State = T::State;

    type Item<'world, 'state> = If<T::Item<'world, 'state>>;

    fn init_state(world: &mut World) -> Self::State {
        T::init_state(world)
    }

    fn init_access(
        state: &Self::State,
        system_meta: &mut SystemMeta,
        component_access_set: &mut FilteredAccessSet,
        world: &mut World,
    ) {
        T::init_access(state, system_meta, component_access_set, world);
    }

    #[inline]
    unsafe fn validate_param(
        state: &mut Self::State,
        system_meta: &SystemMeta,
        world: UnsafeWorldCell,
    ) -> Result<(), SystemParamValidationError> {
        T::validate_param(state, system_meta, world).map_err(|mut e| {
            e.skipped = true;
            e
        })
    }

    #[inline]
    unsafe fn get_param<'world, 'state>(
        state: &'state mut Self::State,
        system_meta: &SystemMeta,
        world: UnsafeWorldCell<'world>,
        change_tick: Tick,
    ) -> Self::Item<'world, 'state> {
        If(T::get_param(state, system_meta, world, change_tick))
    }

    fn apply(state: &mut Self::State, system_meta: &SystemMeta, world: &mut World) {
        T::apply(state, system_meta, world);
    }

    fn queue(state: &mut Self::State, system_meta: &SystemMeta, world: DeferredWorld) {
        T::queue(state, system_meta, world);
    }
}

impl<T: ReborrowSystemParam> ReborrowSystemParam for If<T> {
    fn reborrow<'wlong: 'short, 'slong: 'short, 'short>(
        item: &'short mut Self::Item<'wlong, 'slong>,
    ) -> Self::Item<'short, 'short> {
        If(T::reborrow(&mut item.0))
    }
}

// SAFETY: Delegates to `T`, which ensures the safety requirements are met
unsafe impl<T: ReadOnlySystemParam> ReadOnlySystemParam for If<T> {}

// SAFETY: Registers access for each element of `state`.
// If any one conflicts, it will panic.
unsafe impl<T: SystemParam> SystemParam for Vec<T> {
    type State = Vec<T::State>;

    type Item<'world, 'state> = Vec<T::Item<'world, 'state>>;

    fn init_state(_world: &mut World) -> Self::State {
        Vec::new()
    }

    fn init_access(
        state: &Self::State,
        system_meta: &mut SystemMeta,
        component_access_set: &mut FilteredAccessSet,
        world: &mut World,
    ) {
        for state in state {
            T::init_access(state, system_meta, component_access_set, world);
        }
    }

    #[inline]
    unsafe fn validate_param(
        state: &mut Self::State,
        system_meta: &SystemMeta,
        world: UnsafeWorldCell,
    ) -> Result<(), SystemParamValidationError> {
        for state in state {
            T::validate_param(state, system_meta, world)?;
        }
        Ok(())
    }

    #[inline]
    unsafe fn get_param<'world, 'state>(
        state: &'state mut Self::State,
        system_meta: &SystemMeta,
        world: UnsafeWorldCell<'world>,
        change_tick: Tick,
    ) -> Self::Item<'world, 'state> {
        state
            .iter_mut()
            // SAFETY:
            // - We initialized the access for each parameter in `init_access`, so the caller ensures we have access to any world data needed by each param.
            // - The caller ensures this was the world used to initialize our state, and we used that world to initialize parameter states
            .map(|state| unsafe { T::get_param(state, system_meta, world, change_tick) })
            .collect()
    }

    fn apply(state: &mut Self::State, system_meta: &SystemMeta, world: &mut World) {
        for state in state {
            T::apply(state, system_meta, world);
        }
    }

    fn queue(state: &mut Self::State, system_meta: &SystemMeta, mut world: DeferredWorld) {
        for state in state {
            T::queue(state, system_meta, world.reborrow());
        }
    }
}

//TODO: should we implement reborrow for stuff that requires cloning? It'd still be faster than
//getting a new param each time I guess.
impl<T: ReborrowSystemParam> ReborrowSystemParam for Vec<T> {
    fn reborrow<'wlong: 'short, 'slong: 'short, 'short>(
        item: &'short mut Self::Item<'wlong, 'slong>,
    ) -> Self::Item<'short, 'short> {
        item.iter_mut().map(T::reborrow).collect()
    }
}

// SAFETY: Registers access for each element of `state`.
// If any one conflicts with a previous parameter,
// the call passing a copy of the current access will panic.
unsafe impl<T: SystemParam> SystemParam for ParamSet<'_, '_, Vec<T>> {
    type State = Vec<T::State>;

    type Item<'world, 'state> = ParamSet<'world, 'state, Vec<T>>;

    fn init_state(_world: &mut World) -> Self::State {
        Vec::new()
    }

    fn init_access(
        state: &Self::State,
        system_meta: &mut SystemMeta,
        component_access_set: &mut FilteredAccessSet,
        world: &mut World,
    ) {
        for state in state {
            // Call `init_access` on a clone of the original access set to check for conflicts
            let component_access_set_clone = &mut component_access_set.clone();
            T::init_access(state, system_meta, component_access_set_clone, world);
        }
        for state in state {
            // Pretend to add the param to the system alone to gather the new access,
            // then merge its access into the system.
            let mut access_set = FilteredAccessSet::new();
            T::init_access(state, system_meta, &mut access_set, world);
            component_access_set.extend(access_set);
        }
    }

    #[inline]
    unsafe fn get_param<'world, 'state>(
        state: &'state mut Self::State,
        system_meta: &SystemMeta,
        world: UnsafeWorldCell<'world>,
        change_tick: Tick,
    ) -> Self::Item<'world, 'state> {
        ParamSet {
            param_states: state,
            system_meta: system_meta.clone(),
            world,
            change_tick,
        }
    }

    fn apply(state: &mut Self::State, system_meta: &SystemMeta, world: &mut World) {
        for state in state {
            T::apply(state, system_meta, world);
        }
    }

    fn queue(state: &mut Self::State, system_meta: &SystemMeta, mut world: DeferredWorld) {
        for state in state {
            T::queue(state, system_meta, world.reborrow());
        }
    }
}

impl<P: SystemParam + 'static> ReborrowSystemParam for ParamSet<'_, '_, Vec<P>> {
    fn reborrow<'wlong: 'short, 'slong: 'short, 'short>(
        item: &'short mut Self::Item<'wlong, 'slong>,
    ) -> Self::Item<'short, 'short> {
        item.reborrow()
    }
}

impl<T: SystemParam> ParamSet<'_, '_, Vec<T>> {
    /// Returns a `ParamSet` with a smaller lifetime.
    /// This can be useful if you have an `&ParamSet` and need a `ParamSet`.
    fn reborrow(&mut self) -> ParamSet<'_, '_, Vec<T>> {
        ParamSet {
            param_states: self.param_states,
            world: self.world,
            system_meta: self.system_meta.clone(),
            change_tick: self.change_tick,
        }
    }

    /// Accesses the parameter at the given index.
    /// No other parameters may be accessed while this one is active.
    pub fn get_mut(&mut self, index: usize) -> T::Item<'_, '_> {
        // SAFETY:
        // - We initialized the access for each parameter, so the caller ensures we have access to any world data needed by any param.
        //   We have mutable access to the ParamSet, so no other params in the set are active.
        // - The caller of `get_param` ensured that this was the world used to initialize our state, and we used that world to initialize parameter states
        unsafe {
            T::get_param(
                &mut self.param_states[index],
                &self.system_meta,
                self.world,
                self.change_tick,
            )
        }
    }

    /// Calls a closure for each parameter in the set.
    pub fn for_each(&mut self, mut f: impl FnMut(T::Item<'_, '_>)) {
        self.param_states.iter_mut().for_each(|state| {
            f(
                // SAFETY:
                // - We initialized the access for each parameter, so the caller ensures we have access to any world data needed by any param.
                //   We have mutable access to the ParamSet, so no other params in the set are active.
                // - The caller of `get_param` ensured that this was the world used to initialize our state, and we used that world to initialize parameter states
                unsafe { T::get_param(state, &self.system_meta, self.world, self.change_tick) },
            );
        });
    }
}

macro_rules! impl_system_param_tuple {
    ($(#[$meta:meta])* $(($param: ident, $item: ident)),*) => {
        $(#[$meta])*
        // SAFETY: tuple consists only of ReadOnlySystemParams
        unsafe impl<$($param: ReadOnlySystemParam),*> ReadOnlySystemParam for ($($param,)*) {}

        #[expect(
            clippy::allow_attributes,
            reason = "This is in a macro, and as such, the below lints may not always apply."
        )]
        #[allow(
            non_snake_case,
            reason = "Certain variable names are provided by the caller, not by us."
        )]
        #[allow(
            unused_variables,
            reason = "Zero-length tuples won't use some of the parameters."
        )]
        #[allow(
            clippy::unused_unit,
            reason = "Zero-length tuples cause redundant unit expressions."
        )]
        $(#[$meta])*
        // SAFETY: implementers of each `SystemParam` in the tuple have validated their impls
        unsafe impl<$($param: SystemParam),*> SystemParam for ($($param,)*) {
            type State = ($($param::State,)*);
            type Item<'w, 's> = ($($param::Item::<'w, 's>,)*);


            #[inline]
            fn init_state(world: &mut World) -> Self::State {
                ($($param::init_state(world),)*)
            }

            fn init_access(state: &Self::State, _system_meta: &mut SystemMeta, _component_access_set: &mut FilteredAccessSet, _world: &mut World) {
                let ($($param,)*) = state;
                $($param::init_access($param, _system_meta, _component_access_set, _world);)*
            }

            #[inline]
            fn apply(($($param,)*): &mut Self::State, system_meta: &SystemMeta, world: &mut World) {
                $($param::apply($param, system_meta, world);)*
            }

            #[inline]
            #[allow(
                unused_mut,
                reason = "The `world` parameter is unused for zero-length tuples; however, it must be mutable for other lengths of tuples."
            )]
            fn queue(($($param,)*): &mut Self::State, system_meta: &SystemMeta, mut world: DeferredWorld) {
                $($param::queue($param, system_meta, world.reborrow());)*
            }

            #[inline]
            unsafe fn validate_param(
                state: &mut Self::State,
                system_meta: &SystemMeta,
                world: UnsafeWorldCell,
            ) -> Result<(), SystemParamValidationError> {
                let ($($param,)*) = state;
                $(
                    $param::validate_param($param, system_meta, world)?;
                )*
                Ok(())
            }

            #[inline]
            unsafe fn get_param<'w, 's>(
                state: &'s mut Self::State,
                system_meta: &SystemMeta,
                world: UnsafeWorldCell<'w>,
                change_tick: Tick,
            ) -> Self::Item<'w, 's> {
                let ($($param,)*) = state;
                ($($param::get_param($param, system_meta, world, change_tick),)*)
            }
        }

        #[expect(
            clippy::allow_attributes,
            reason = "This is in a macro, and as such, the below lints may not always apply."
        )]

        $(#[$meta])*
        impl<$($param: ReborrowSystemParam),*> ReborrowSystemParam for ($($param,)*) {
            fn reborrow<'wlong: 'short, 'slong: 'short, 'short>(
                ($($item,)*): &'short mut Self::Item<'wlong, 'slong>,
            ) -> Self::Item<'short, 'short> {
                ($($param::reborrow($item),)*)
            }
        }
    };
}

all_tuples!(
    #[doc(fake_variadic)]
    impl_system_param_tuple,
    0,
    16,
    P,
    i
);

/// Contains type aliases for built-in [`SystemParam`]s with `'static` lifetimes.
/// This makes it more convenient to refer to these types in contexts where
/// explicit lifetime annotations are required.
///
/// Note that this is entirely safe and tracks lifetimes correctly.
/// This purely exists for convenience.
///
/// You can't instantiate a static `SystemParam`, you'll always end up with
/// `Res<'w, T>`, `ResMut<'w, T>` or `&'w T` bound to the lifetime of the provided
/// `&'w World`.
///
/// [`SystemParam`]: super::SystemParam
pub mod lifetimeless {
    /// A [`Query`](super::Query) with `'static` lifetimes.
    pub type SQuery<D, F = ()> = super::Query<'static, 'static, D, F>;
    /// A shorthand for writing `&'static T`.
    pub type Read<T> = &'static T;
    /// A shorthand for writing `&'static mut T`.
    pub type Write<T> = &'static mut T;
    /// A [`Res`](super::Res) with `'static` lifetimes.
    pub type SRes<T> = super::Res<'static, T>;
    /// A [`ResMut`](super::ResMut) with `'static` lifetimes.
    pub type SResMut<T> = super::ResMut<'static, T>;
    /// [`Commands`](crate::system::Commands) with `'static` lifetimes.
    pub type SCommands = crate::system::Commands<'static, 'static>;
}

/// A helper for using system parameters in generic contexts
///
/// This type is a [`SystemParam`] adapter which always has
/// `Self::Item == Self` (ignoring lifetimes for brevity),
/// no matter the argument [`SystemParam`] (`P`) (other than
/// that `P` must be `'static`)
///
/// This makes it useful for having arbitrary [`SystemParam`] type arguments
/// to function systems, or for generic types using the [`derive@SystemParam`]
/// derive:
///
/// ```
/// # use bevy_ecs::prelude::*;
/// use bevy_ecs::system::{SystemParam, StaticSystemParam};
/// #[derive(SystemParam)]
/// struct GenericParam<'w,'s, T: SystemParam + 'static> {
///     field: StaticSystemParam<'w, 's, T>,
/// }
/// fn do_thing_generically<T: SystemParam + 'static>(t: StaticSystemParam<T>) {}
///
/// fn check_always_is_system<T: SystemParam + 'static>(){
///     bevy_ecs::system::assert_is_system(do_thing_generically::<T>);
/// }
/// ```
/// Note that in a real case you'd generally want
/// additional bounds on `P`, for your use of the parameter
/// to have a reason to be generic.
///
/// For example, using this would allow a type to be generic over
/// whether a resource is accessed mutably or not, with
/// impls being bounded on [`P: Deref<Target=MyType>`](Deref), and
/// [`P: DerefMut<Target=MyType>`](DerefMut) depending on whether the
/// method requires mutable access or not.
///
/// The method which doesn't use this type will not compile:
/// ```compile_fail
/// # use bevy_ecs::prelude::*;
/// # use bevy_ecs::system::{SystemParam, StaticSystemParam};
///
/// fn do_thing_generically<T: SystemParam + 'static>(t: T) {}
///
/// #[derive(SystemParam)]
/// struct GenericParam<'w, 's, T: SystemParam> {
///     field: T,
///     // Use the lifetimes in this type, or they will be unbound.
///     phantom: std::marker::PhantomData<&'w &'s ()>
/// }
/// # fn check_always_is_system<T: SystemParam + 'static>(){
/// #    bevy_ecs::system::assert_is_system(do_thing_generically::<T>);
/// # }
/// ```
pub struct StaticSystemParam<'w, 's, P: SystemParam>(SystemParamItem<'w, 's, P>);

impl<'w, 's, P: SystemParam> Deref for StaticSystemParam<'w, 's, P> {
    type Target = SystemParamItem<'w, 's, P>;

    fn deref(&self) -> &Self::Target {
        &self.0
    }
}

impl<'w, 's, P: SystemParam> DerefMut for StaticSystemParam<'w, 's, P> {
    fn deref_mut(&mut self) -> &mut Self::Target {
        &mut self.0
    }
}

impl<'w, 's, P: SystemParam> StaticSystemParam<'w, 's, P> {
    /// Get the value of the parameter
    pub fn into_inner(self) -> SystemParamItem<'w, 's, P> {
        self.0
    }
}

// SAFETY: This doesn't add any more reads, and the delegated fetch confirms it
unsafe impl<'w, 's, P: ReadOnlySystemParam + 'static> ReadOnlySystemParam
    for StaticSystemParam<'w, 's, P>
{
}

// SAFETY: all methods are just delegated to `P`'s `SystemParam` implementation
unsafe impl<P: SystemParam + 'static> SystemParam for StaticSystemParam<'_, '_, P> {
    type State = P::State;
    type Item<'world, 'state> = StaticSystemParam<'world, 'state, P>;

    fn init_state(world: &mut World) -> Self::State {
        P::init_state(world)
    }

    fn init_access(
        state: &Self::State,
        system_meta: &mut SystemMeta,
        component_access_set: &mut FilteredAccessSet,
        world: &mut World,
    ) {
        P::init_access(state, system_meta, component_access_set, world);
    }

    fn apply(state: &mut Self::State, system_meta: &SystemMeta, world: &mut World) {
        P::apply(state, system_meta, world);
    }

    fn queue(state: &mut Self::State, system_meta: &SystemMeta, world: DeferredWorld) {
        P::queue(state, system_meta, world);
    }

    #[inline]
    unsafe fn validate_param(
        state: &mut Self::State,
        system_meta: &SystemMeta,
        world: UnsafeWorldCell,
    ) -> Result<(), SystemParamValidationError> {
        P::validate_param(state, system_meta, world)
    }

    #[inline]
    unsafe fn get_param<'world, 'state>(
        state: &'state mut Self::State,
        system_meta: &SystemMeta,
        world: UnsafeWorldCell<'world>,
        change_tick: Tick,
    ) -> Self::Item<'world, 'state> {
        // SAFETY: Defer to the safety of P::SystemParam
        StaticSystemParam(unsafe { P::get_param(state, system_meta, world, change_tick) })
    }
}

impl<P: ReborrowSystemParam + 'static> ReborrowSystemParam for StaticSystemParam<'_, '_, P> {
    fn reborrow<'wlong: 'short, 'slong: 'short, 'short>(
        item: &'short mut Self::Item<'wlong, 'slong>,
    ) -> Self::Item<'short, 'short> {
        StaticSystemParam(P::reborrow(&mut item.0))
    }
}

// SAFETY: No world access.
unsafe impl<T: ?Sized> SystemParam for PhantomData<T> {
    type State = ();
    type Item<'world, 'state> = Self;

    fn init_state(_world: &mut World) -> Self::State {}

    fn init_access(
        _state: &Self::State,
        _system_meta: &mut SystemMeta,
        _component_access_set: &mut FilteredAccessSet,
        _world: &mut World,
    ) {
    }

    #[inline]
    unsafe fn get_param<'world, 'state>(
        _state: &'state mut Self::State,
        _system_meta: &SystemMeta,
        _world: UnsafeWorldCell<'world>,
        _change_tick: Tick,
    ) -> Self::Item<'world, 'state> {
        PhantomData
    }
}

// SAFETY: No world access.
unsafe impl<T: ?Sized> ReadOnlySystemParam for PhantomData<T> {}

impl<T: ?Sized> ReborrowSystemParam for PhantomData<T> {
    fn reborrow<'wlong: 'short, 'slong: 'short, 'short>(
        _item: &'short mut Self::Item<'wlong, 'slong>,
    ) -> Self::Item<'short, 'short> {
        PhantomData
    }
}
/// A [`SystemParam`] with a type that can be configured at runtime.
///
/// To be useful, this must be configured using a [`DynParamBuilder`](crate::system::DynParamBuilder) to build the system using a [`SystemParamBuilder`](crate::prelude::SystemParamBuilder).
///
/// # Examples
///
/// ```
/// # use bevy_ecs::{prelude::*, system::*};
/// #
/// # #[derive(Default, Resource)]
/// # struct A;
/// #
/// # #[derive(Default, Resource)]
/// # struct B;
/// #
/// # let mut world = World::new();
/// # world.init_resource::<A>();
/// # world.init_resource::<B>();
/// #
/// // If the inner parameter doesn't require any special building, use `ParamBuilder`.
/// // Either specify the type parameter on `DynParamBuilder::new()` ...
/// let system = (DynParamBuilder::new::<Res<A>>(ParamBuilder),)
///     .build_state(&mut world)
///     .build_system(expects_res_a);
/// # world.run_system_once(system);
///
/// // ... or use a factory method on `ParamBuilder` that returns a specific type.
/// let system = (DynParamBuilder::new(ParamBuilder::resource::<A>()),)
///     .build_state(&mut world)
///     .build_system(expects_res_a);
/// # world.run_system_once(system);
///
/// fn expects_res_a(mut param: DynSystemParam) {
///     // Use the `downcast` methods to retrieve the inner parameter.
///     // They will return `None` if the type does not match.
///     assert!(param.is::<Res<A>>());
///     assert!(!param.is::<Res<B>>());
///     assert!(param.downcast_mut::<Res<B>>().is_none());
///     let res = param.downcast_mut::<Res<A>>().unwrap();
///     // The type parameter can be left out if it can be determined from use.
///     let res: Res<A> = param.downcast().unwrap();
/// }
///
/// let system = (
///     // If the inner parameter also requires building,
///     // pass the appropriate `SystemParamBuilder`.
///     DynParamBuilder::new(LocalBuilder(10usize)),
///     // `DynSystemParam` is just an ordinary `SystemParam`,
///     // and can be combined with other parameters as usual!
///     ParamBuilder::query(),
/// )
///     .build_state(&mut world)
///     .build_system(|param: DynSystemParam, query: Query<()>| {
///         let local: Local<usize> = param.downcast::<Local<usize>>().unwrap();
///         assert_eq!(*local, 10);
///     });
/// # world.run_system_once(system);
/// ```
pub struct DynSystemParam<'w, 's> {
    /// A `ParamState<T>` wrapping the state for the underlying system param.
    state: &'s mut dyn Any,
    world: UnsafeWorldCell<'w>,
    system_meta: SystemMeta,
    change_tick: Tick,
}

impl<'w, 's> DynSystemParam<'w, 's> {
    /// # Safety
    /// - `state` must be a `ParamState<T>` for some inner `T: SystemParam`.
    /// - The passed [`UnsafeWorldCell`] must have access to any world data registered
    ///   in [`init_state`](SystemParam::init_state) for the inner system param.
    /// - `world` must be the same `World` that was used to initialize
    ///   [`state`](SystemParam::init_state) for the inner system param.
    unsafe fn new(
        state: &'s mut dyn Any,
        world: UnsafeWorldCell<'w>,
        system_meta: SystemMeta,
        change_tick: Tick,
    ) -> Self {
        Self {
            state,
            world,
            system_meta,
            change_tick,
        }
    }

    /// Returns `true` if the inner system param is the same as `T`.
    pub fn is<T: SystemParam>(&self) -> bool
    // See downcast() function for an explanation of the where clause
    where
        T::Item<'static, 'static>: SystemParam<Item<'w, 's> = T> + 'static,
    {
        self.state.is::<ParamState<T::Item<'static, 'static>>>()
    }

    /// Returns the inner system param if it is the correct type.
    /// This consumes the dyn param, so the returned param can have its original world and state lifetimes.
    pub fn downcast<T: SystemParam>(self) -> Option<T>
    // See downcast() function for an explanation of the where clause
    where
        T::Item<'static, 'static>: SystemParam<Item<'w, 's> = T> + 'static,
    {
        // SAFETY:
        // - `DynSystemParam::new()` ensures `state` is a `ParamState<T>`, that the world matches,
        //   and that it has access required by the inner system param.
        // - This consumes the `DynSystemParam`, so it is the only use of `world` with this access and it is available for `'w`.
        unsafe { downcast::<T>(self.state, &self.system_meta, self.world, self.change_tick) }
    }

    /// Returns the inner system parameter if it is the correct type.
    /// This borrows the dyn param, so the returned param is only valid for the duration of that borrow.
    pub fn downcast_mut<'a, T: SystemParam>(&'a mut self) -> Option<T>
    // See downcast() function for an explanation of the where clause
    where
        T::Item<'static, 'static>: SystemParam<Item<'a, 'a> = T> + 'static,
    {
        // SAFETY:
        // - `DynSystemParam::new()` ensures `state` is a `ParamState<T>`, that the world matches,
        //   and that it has access required by the inner system param.
        // - This exclusively borrows the `DynSystemParam` for `'_`, so it is the only use of `world` with this access for `'_`.
        unsafe { downcast::<T>(self.state, &self.system_meta, self.world, self.change_tick) }
    }

    /// Returns the inner system parameter if it is the correct type.
    /// This borrows the dyn param, so the returned param is only valid for the duration of that borrow,
    /// but since it only performs read access it can keep the original world lifetime.
    /// This can be useful with methods like [`Query::iter_inner()`] or [`Res::into_inner()`]
    /// to obtain references with the original world lifetime.
    pub fn downcast_mut_inner<'a, T: ReadOnlySystemParam>(&'a mut self) -> Option<T>
    // See downcast() function for an explanation of the where clause
    where
        T::Item<'static, 'static>: SystemParam<Item<'w, 'a> = T> + 'static,
    {
        // SAFETY:
        // - `DynSystemParam::new()` ensures `state` is a `ParamState<T>`, that the world matches,
        //   and that it has access required by the inner system param.
        // - The inner system param only performs read access, so it's safe to copy that access for the full `'w` lifetime.
        unsafe { downcast::<T>(self.state, &self.system_meta, self.world, self.change_tick) }
    }

    /// Returns a `Res<>` with a smaller lifetime.
    /// This is useful if you have `&Res`, but you need a `Res`.
    pub fn reborrow(&mut self) -> DynSystemParam<'_, '_> {
        DynSystemParam {
            state: self.state,
            world: self.world,
            system_meta: self.system_meta.clone(),
            change_tick: self.change_tick,
        }
    }
}

/// # Safety
/// - `state` must be a `ParamState<T>` for some inner `T: SystemParam`.
/// - The passed [`UnsafeWorldCell`] must have access to any world data registered
///   in [`init_state`](SystemParam::init_state) for the inner system param.
/// - `world` must be the same `World` that was used to initialize
///   [`state`](SystemParam::init_state) for the inner system param.
unsafe fn downcast<'w, 's, T: SystemParam>(
    state: &'s mut dyn Any,
    system_meta: &SystemMeta,
    world: UnsafeWorldCell<'w>,
    change_tick: Tick,
) -> Option<T>
// We need a 'static version of the SystemParam to use with `Any::downcast_mut()`,
// and we need a <'w, 's> version to actually return.
// The type parameter T must be the one we return in order to get type inference from the return value.
// So we use `T::Item<'static, 'static>` as the 'static version, and require that it be 'static.
// That means the return value will be T::Item<'static, 'static>::Item<'w, 's>,
// so we constrain that to be equal to T.
// Every actual `SystemParam` implementation has `T::Item == T` up to lifetimes,
// so they should all work with this constraint.
where
    T::Item<'static, 'static>: SystemParam<Item<'w, 's> = T> + 'static,
{
    state
        .downcast_mut::<ParamState<T::Item<'static, 'static>>>()
        .map(|state| {
            // SAFETY:
            // - The caller ensures the world has access for the underlying system param,
            //   and since the downcast succeeded, the underlying system param is T.
            // - The caller ensures the `world` matches.
            unsafe { T::Item::get_param(&mut state.0, system_meta, world, change_tick) }
        })
}

/// The [`SystemParam::State`] for a [`DynSystemParam`].
pub struct DynSystemParamState(Box<dyn DynParamState>);

impl DynSystemParamState {
    pub(crate) fn new<T: SystemParam + 'static>(state: T::State) -> Self {
        Self(Box::new(ParamState::<T>(state)))
    }
}

/// Allows a [`SystemParam::State`] to be used as a trait object for implementing [`DynSystemParam`].
trait DynParamState: Sync + Send + Any {
    /// Applies any deferred mutations stored in this [`SystemParam`]'s state.
    /// This is used to apply [`Commands`] during [`ApplyDeferred`](crate::prelude::ApplyDeferred).
    ///
    /// [`Commands`]: crate::prelude::Commands
    fn apply(&mut self, system_meta: &SystemMeta, world: &mut World);

    /// Queues any deferred mutations to be applied at the next [`ApplyDeferred`](crate::prelude::ApplyDeferred).
    fn queue(&mut self, system_meta: &SystemMeta, world: DeferredWorld);

    /// Registers any [`World`] access used by this [`SystemParam`]
    fn init_access(
        &self,
        system_meta: &mut SystemMeta,
        component_access_set: &mut FilteredAccessSet,
        world: &mut World,
    );

    /// Refer to [`SystemParam::validate_param`].
    ///
    /// # Safety
    /// Refer to [`SystemParam::validate_param`].
    unsafe fn validate_param(
        &mut self,
        system_meta: &SystemMeta,
        world: UnsafeWorldCell,
    ) -> Result<(), SystemParamValidationError>;
}

/// A wrapper around a [`SystemParam::State`] that can be used as a trait object in a [`DynSystemParam`].
struct ParamState<T: SystemParam>(T::State);

impl<T: SystemParam + 'static> DynParamState for ParamState<T> {
    fn apply(&mut self, system_meta: &SystemMeta, world: &mut World) {
        T::apply(&mut self.0, system_meta, world);
    }

    fn queue(&mut self, system_meta: &SystemMeta, world: DeferredWorld) {
        T::queue(&mut self.0, system_meta, world);
    }

    fn init_access(
        &self,
        system_meta: &mut SystemMeta,
        component_access_set: &mut FilteredAccessSet,
        world: &mut World,
    ) {
        T::init_access(&self.0, system_meta, component_access_set, world);
    }

    unsafe fn validate_param(
        &mut self,
        system_meta: &SystemMeta,
        world: UnsafeWorldCell,
    ) -> Result<(), SystemParamValidationError> {
        T::validate_param(&mut self.0, system_meta, world)
    }
}

// SAFETY: Delegates to the wrapped parameter, which ensures the safety requirements are met
unsafe impl SystemParam for DynSystemParam<'_, '_> {
    type State = DynSystemParamState;

    type Item<'world, 'state> = DynSystemParam<'world, 'state>;

    fn init_state(_world: &mut World) -> Self::State {
        DynSystemParamState::new::<()>(())
    }

    fn init_access(
        state: &Self::State,
        system_meta: &mut SystemMeta,
        component_access_set: &mut FilteredAccessSet,
        world: &mut World,
    ) {
        state
            .0
            .init_access(system_meta, component_access_set, world);
    }

    #[inline]
    unsafe fn validate_param(
        state: &mut Self::State,
        system_meta: &SystemMeta,
        world: UnsafeWorldCell,
    ) -> Result<(), SystemParamValidationError> {
        state.0.validate_param(system_meta, world)
    }

    #[inline]
    unsafe fn get_param<'world, 'state>(
        state: &'state mut Self::State,
        system_meta: &SystemMeta,
        world: UnsafeWorldCell<'world>,
        change_tick: Tick,
    ) -> Self::Item<'world, 'state> {
        // SAFETY:
        // - `state.0` is a boxed `ParamState<T>`.
        // - `init_access` calls `DynParamState::init_access`, which calls `init_access` on the inner parameter,
        //   so the caller ensures the world has the necessary access.
        // - The caller ensures that the provided world is the same and has the required access.
        unsafe { DynSystemParam::new(state.0.as_mut(), world, system_meta.clone(), change_tick) }
    }

    fn apply(state: &mut Self::State, system_meta: &SystemMeta, world: &mut World) {
        state.0.apply(system_meta, world);
    }

    fn queue(state: &mut Self::State, system_meta: &SystemMeta, world: DeferredWorld) {
        state.0.queue(system_meta, world);
    }
}

impl ReborrowSystemParam for DynSystemParam<'_, '_> {
    fn reborrow<'wlong: 'short, 'slong: 'short, 'short>(
        item: &'short mut Self::Item<'wlong, 'slong>,
    ) -> Self::Item<'short, 'short> {
        item.reborrow()
    }
}

// SAFETY: Resource ComponentId access is applied to the access. If this FilteredResources
// conflicts with any prior access, a panic will occur.
unsafe impl SystemParam for FilteredResources<'_, '_> {
    type State = Access;

    type Item<'world, 'state> = FilteredResources<'world, 'state>;

    fn init_state(_world: &mut World) -> Self::State {
        Access::new()
    }

    fn init_access(
        access: &Self::State,
        system_meta: &mut SystemMeta,
        component_access_set: &mut FilteredAccessSet,
        world: &mut World,
    ) {
        let combined_access = component_access_set.combined_access();
        let conflicts = combined_access.get_conflicts(access);
        if !conflicts.is_empty() {
            let accesses = conflicts.format_conflict_list(world);
            let system_name = &system_meta.name;
            panic!("error[B0002]: FilteredResources in system {system_name} accesses resources(s){accesses} in a way that conflicts with a previous system parameter. Consider removing the duplicate access. See: https://bevy.org/learn/errors/b0002");
        }

        if access.has_read_all_resources() {
            component_access_set.add_unfiltered_read_all_resources();
        } else {
            for component_id in access.resource_reads_and_writes() {
                component_access_set.add_unfiltered_resource_read(component_id);
            }
        }
    }

    unsafe fn get_param<'world, 'state>(
        state: &'state mut Self::State,
        system_meta: &SystemMeta,
        world: UnsafeWorldCell<'world>,
        change_tick: Tick,
    ) -> Self::Item<'world, 'state> {
        // SAFETY: The caller ensures that `world` has access to anything registered in `init_access`,
        // and we registered all resource access in `state``.
        unsafe { FilteredResources::new(world, state, system_meta.last_run, change_tick) }
    }
}

impl ReborrowSystemParam for FilteredResources<'_, '_> {
    fn reborrow<'wlong: 'short, 'slong: 'short, 'short>(
        item: &'short mut Self::Item<'wlong, 'slong>,
    ) -> Self::Item<'short, 'short> {
        *item
    }
}

// SAFETY: FilteredResources only reads resources.
unsafe impl ReadOnlySystemParam for FilteredResources<'_, '_> {}

// SAFETY: Resource ComponentId access is applied to the access. If this FilteredResourcesMut
// conflicts with any prior access, a panic will occur.
unsafe impl SystemParam for FilteredResourcesMut<'_, '_> {
    type State = Access;

    type Item<'world, 'state> = FilteredResourcesMut<'world, 'state>;

    fn init_state(_world: &mut World) -> Self::State {
        Access::new()
    }

    fn init_access(
        access: &Self::State,
        system_meta: &mut SystemMeta,
        component_access_set: &mut FilteredAccessSet,
        world: &mut World,
    ) {
        let combined_access = component_access_set.combined_access();
        let conflicts = combined_access.get_conflicts(access);
        if !conflicts.is_empty() {
            let accesses = conflicts.format_conflict_list(world);
            let system_name = &system_meta.name;
            panic!("error[B0002]: FilteredResourcesMut in system {system_name} accesses resources(s){accesses} in a way that conflicts with a previous system parameter. Consider removing the duplicate access. See: https://bevy.org/learn/errors/b0002");
        }

        if access.has_read_all_resources() {
            component_access_set.add_unfiltered_read_all_resources();
        } else {
            for component_id in access.resource_reads() {
                component_access_set.add_unfiltered_resource_read(component_id);
            }
        }

        if access.has_write_all_resources() {
            component_access_set.add_unfiltered_write_all_resources();
        } else {
            for component_id in access.resource_writes() {
                component_access_set.add_unfiltered_resource_write(component_id);
            }
        }
    }

    unsafe fn get_param<'world, 'state>(
        state: &'state mut Self::State,
        system_meta: &SystemMeta,
        world: UnsafeWorldCell<'world>,
        change_tick: Tick,
    ) -> Self::Item<'world, 'state> {
        // SAFETY: The caller ensures that `world` has access to anything registered in `init_access`,
        // and we registered all resource access in `state``.
        unsafe { FilteredResourcesMut::new(world, state, system_meta.last_run, change_tick) }
    }
}

<<<<<<< HEAD
/// A [`SystemParam`] that allows running other systems.
///
/// To be useful, this must be configured using a [`SystemRunnerBuilder`](crate::system::SystemRunnerBuilder)
/// to build the system using a [`SystemParamBuilder`](crate::prelude::SystemParamBuilder).
///
/// Also see the macros [`compose`](crate::system::compose) and [`compose_with`](crate::system::compose_with)
/// for some nice syntax on top of this API.
///
/// # Examples
///
/// ```
/// # use bevy_ecs::{prelude::*, system::*};
/// #
/// # #[derive(Component)]
/// # struct A;
/// #
/// # #[derive(Component)]
/// # struct B;
/// # let mut world = World::new();
/// #
/// fn count_a(a: Query<&A>) -> usize {
///     a.count()
/// }
///
/// fn count_b(b: Query<&B>) -> usize {
///     b.count()
/// }
///
/// let get_sum = (
///     ParamBuilder::system(count_a),
///     ParamBuilder::system(count_b)
/// )
/// .build_state(&mut world)
/// .build_system(
///     |mut run_a: SystemRunner<(), usize>, mut run_b: SystemRunner<(), usize>| -> Result<usize, RunSystemError> {
///         let a = run_a.run()?;
///         let b = run_b.run()?;
///         Ok(a + b)
///     }
/// );
/// ```
pub struct SystemRunner<'w, 's, In = (), Out = (), Sys = dyn System<In = In, Out = Out>>
where
    In: SystemInput,
    Sys: System<In = In, Out = Out> + ?Sized,
{
    world: UnsafeWorldCell<'w>,
    system: &'s mut Sys,
}

impl<'w, 's, In, Out, Sys> SystemRunner<'w, 's, In, Out, Sys>
where
    In: SystemInput,
    Sys: System<In = In, Out = Out> + ?Sized,
{
    /// Run the system with input.
    #[inline]
    pub fn run_with(&mut self, input: In::Inner<'_>) -> Result<Out, RunSystemError> {
        // SAFETY:
        // - all accesses are properly declared in `init_access`
        unsafe { self.system.validate_param_unsafe(self.world)? };
        // SAFETY:
        // - all accesses are properly declared in `init_access`
        unsafe { self.system.run_unsafe(input, self.world) }
    }
}

impl<'w, 's, Out, Sys> SystemRunner<'w, 's, (), Out, Sys>
where
    Sys: System<In = (), Out = Out> + ?Sized,
{
    /// Run the system.
    #[inline]
    pub fn run(&mut self) -> Result<Out, RunSystemError> {
        self.run_with(())
    }
}

/// The [`SystemParam::State`] for a [`SystemRunner`].
pub struct SystemRunnerState<Sys: System + ?Sized> {
    pub(crate) system: Option<Box<Sys>>,
    pub(crate) access: FilteredAccessSet,
}

// SAFETY: SystemRunner registers all accesses and panics if a conflict is detected.
unsafe impl<'w, 's, In, Out, Sys> SystemParam for SystemRunner<'w, 's, In, Out, Sys>
where
    In: SystemInput,
    Sys: System<In = In, Out = Out> + ?Sized,
{
    type State = SystemRunnerState<Sys>;

    type Item<'world, 'state> = SystemRunner<'world, 'state, In, Out, Sys>;

    #[inline]
    fn init_state(_world: &mut World) -> Self::State {
        SystemRunnerState {
            system: None,
            access: FilteredAccessSet::default(),
        }
    }

    #[inline]
    fn init_access(
        state: &Self::State,
        system_meta: &mut SystemMeta,
        component_access_set: &mut FilteredAccessSet,
        world: &mut World,
    ) {
        let conflicts = component_access_set.get_conflicts(&state.access);
        if !conflicts.is_empty() {
            let system_name = system_meta.name();
            let mut accesses = conflicts.format_conflict_list(world);
            // Access list may be empty (if access to all components requested)
            if !accesses.is_empty() {
                accesses.push(' ');
            }
            panic!("error[B0001]: SystemRunner({}) in system {system_name} accesses component(s) {accesses}in a way that conflicts with a previous system parameter. Consider using `Without<T>` to create disjoint system accesses or using a `ParamSet`. See: https://bevy.org/learn/errors/b0001", state.system.as_ref().map(|sys| sys.name()).unwrap_or(DebugName::borrowed("")));
        }

        component_access_set.extend(state.access.clone());
    }

    #[inline]
    unsafe fn get_param<'world, 'state>(
        state: &'state mut Self::State,
        _system_meta: &SystemMeta,
        world: UnsafeWorldCell<'world>,
        _change_tick: Tick,
    ) -> Self::Item<'world, 'state> {
        SystemRunner {
            world,
            system: state.system.as_deref_mut().expect("SystemRunner accessed with invalid state. This should have been caught by `validate_param`"),
        }
    }

    #[inline]
    fn apply(state: &mut Self::State, _system_meta: &SystemMeta, world: &mut World) {
        if let Some(sys) = &mut state.system {
            sys.apply_deferred(world);
        }
    }

    #[inline]
    fn queue(state: &mut Self::State, _system_meta: &SystemMeta, world: DeferredWorld) {
        if let Some(sys) = &mut state.system {
            sys.queue_deferred(world);
        }
    }

    #[inline]
    unsafe fn validate_param(
        state: &mut Self::State,
        _system_meta: &SystemMeta,
        _world: UnsafeWorldCell,
    ) -> Result<(), SystemParamValidationError> {
        let err = SystemParamValidationError::invalid::<Self>(
            "SystemRunner must be manually initialized, for example with the system builder API.",
        );
        state.system.as_ref().map(|_| ()).ok_or(err)
    }
}

// SAFETY: if the internal system is readonly, this param can't mutate the world.
unsafe impl<'w, 's, In, Out, Sys> ReadOnlySystemParam for SystemRunner<'w, 's, In, Out, Sys>
where
    In: SystemInput,
    Sys: System<In = In, Out = Out> + ReadOnlySystem + ?Sized,
{
}

=======
impl ReborrowSystemParam for FilteredResourcesMut<'_, '_> {
    fn reborrow<'wlong: 'short, 'slong: 'short, 'short>(
        item: &'short mut Self::Item<'wlong, 'slong>,
    ) -> Self::Item<'short, 'short> {
        item.reborrow()
    }
}

>>>>>>> e268b519
/// An error that occurs when a system parameter is not valid,
/// used by system executors to determine what to do with a system.
///
/// Returned as an error from [`SystemParam::validate_param`],
/// and handled using the unified error handling mechanisms defined in [`bevy_ecs::error`].
#[derive(Debug, PartialEq, Eq, Clone, Error)]
pub struct SystemParamValidationError {
    /// Whether the system should be skipped.
    ///
    /// If `false`, the error should be handled.
    /// By default, this will result in a panic. See [`error`](`crate::error`) for more information.
    ///
    /// This is the default behavior, and is suitable for system params that should *always* be valid,
    /// either because sensible fallback behavior exists (like [`Query`]) or because
    /// failures in validation should be considered a bug in the user's logic that must be immediately addressed (like [`Res`]).
    ///
    /// If `true`, the system should be skipped.
    /// This is set by wrapping the system param in [`If`],
    /// and indicates that the system is intended to only operate in certain application states.
    pub skipped: bool,

    /// A message describing the validation error.
    pub message: Cow<'static, str>,

    /// A string identifying the invalid parameter.
    /// This is usually the type name of the parameter.
    pub param: DebugName,

    /// A string identifying the field within a parameter using `#[derive(SystemParam)]`.
    /// This will be an empty string for other parameters.
    ///
    /// This will be printed after `param` in the `Display` impl, and should include a `::` prefix if non-empty.
    pub field: Cow<'static, str>,
}

impl SystemParamValidationError {
    /// Constructs a `SystemParamValidationError` that skips the system.
    /// The parameter name is initialized to the type name of `T`, so a `SystemParam` should usually pass `Self`.
    pub fn skipped<T>(message: impl Into<Cow<'static, str>>) -> Self {
        Self::new::<T>(true, message, Cow::Borrowed(""))
    }

    /// Constructs a `SystemParamValidationError` for an invalid parameter that should be treated as an error.
    /// The parameter name is initialized to the type name of `T`, so a `SystemParam` should usually pass `Self`.
    pub fn invalid<T>(message: impl Into<Cow<'static, str>>) -> Self {
        Self::new::<T>(false, message, Cow::Borrowed(""))
    }

    /// Constructs a `SystemParamValidationError` for an invalid parameter.
    /// The parameter name is initialized to the type name of `T`, so a `SystemParam` should usually pass `Self`.
    pub fn new<T>(
        skipped: bool,
        message: impl Into<Cow<'static, str>>,
        field: impl Into<Cow<'static, str>>,
    ) -> Self {
        Self {
            skipped,
            message: message.into(),
            param: DebugName::type_name::<T>(),
            field: field.into(),
        }
    }

    pub(crate) const EMPTY: Self = Self {
        skipped: false,
        message: Cow::Borrowed(""),
        param: DebugName::borrowed(""),
        field: Cow::Borrowed(""),
    };
}

impl Display for SystemParamValidationError {
    fn fmt(&self, fmt: &mut core::fmt::Formatter<'_>) -> Result<(), core::fmt::Error> {
        write!(
            fmt,
            "Parameter `{}{}` failed validation: {}",
            self.param.shortname(),
            self.field,
            self.message
        )?;
        if !self.skipped {
            write!(fmt, "\nIf this is an expected state, wrap the parameter in `Option<T>` and handle `None` when it happens, or wrap the parameter in `If<T>` to skip the system when it happens.")?;
        }
        Ok(())
    }
}

#[cfg(test)]
mod tests {
    use super::*;
    use crate::system::assert_is_system;
    use core::cell::RefCell;

    #[test]
    #[should_panic]
    fn non_send_alias() {
        #[derive(Resource)]
        struct A(usize);
        fn my_system(mut res0: NonSendMut<A>, mut res1: NonSendMut<A>) {
            res0.0 += 1;
            res1.0 += 1;
        }
        let mut world = World::new();
        world.insert_non_send_resource(A(42));
        let mut schedule = crate::schedule::Schedule::default();
        schedule.add_systems(my_system);
        schedule.run(&mut world);
    }

    // Compile test for https://github.com/bevyengine/bevy/pull/2838.
    #[test]
    fn system_param_generic_bounds() {
        #[derive(SystemParam)]
        pub struct SpecialQuery<
            'w,
            's,
            D: QueryData + Send + Sync + 'static,
            F: QueryFilter + Send + Sync + 'static = (),
        > {
            _query: Query<'w, 's, D, F>,
        }

        fn my_system(_: SpecialQuery<(), ()>) {}
        assert_is_system(my_system);
    }

    // Compile tests for https://github.com/bevyengine/bevy/pull/6694.
    #[test]
    fn system_param_flexibility() {
        #[derive(SystemParam)]
        pub struct SpecialRes<'w, T: Resource> {
            _res: Res<'w, T>,
        }

        #[derive(SystemParam)]
        pub struct SpecialLocal<'s, T: FromWorld + Send + 'static> {
            _local: Local<'s, T>,
        }

        #[derive(Resource)]
        struct R;

        fn my_system(_: SpecialRes<R>, _: SpecialLocal<u32>) {}
        assert_is_system(my_system);
    }

    #[derive(Resource)]
    pub struct R<const I: usize>;

    // Compile test for https://github.com/bevyengine/bevy/pull/7001.
    #[test]
    fn system_param_const_generics() {
        #[expect(
            dead_code,
            reason = "This struct is used to ensure that const generics are supported as a SystemParam; thus, the inner value never needs to be read."
        )]
        #[derive(SystemParam)]
        pub struct ConstGenericParam<'w, const I: usize>(Res<'w, R<I>>);

        fn my_system(_: ConstGenericParam<0>, _: ConstGenericParam<1000>) {}
        assert_is_system(my_system);
    }

    // Compile test for https://github.com/bevyengine/bevy/pull/6867.
    #[test]
    fn system_param_field_limit() {
        #[derive(SystemParam)]
        pub struct LongParam<'w> {
            // Each field should be a distinct type so there will
            // be an error if the derive messes up the field order.
            _r0: Res<'w, R<0>>,
            _r1: Res<'w, R<1>>,
            _r2: Res<'w, R<2>>,
            _r3: Res<'w, R<3>>,
            _r4: Res<'w, R<4>>,
            _r5: Res<'w, R<5>>,
            _r6: Res<'w, R<6>>,
            _r7: Res<'w, R<7>>,
            _r8: Res<'w, R<8>>,
            _r9: Res<'w, R<9>>,
            _r10: Res<'w, R<10>>,
            _r11: Res<'w, R<11>>,
            _r12: Res<'w, R<12>>,
            _r13: Res<'w, R<13>>,
            _r14: Res<'w, R<14>>,
            _r15: Res<'w, R<15>>,
            _r16: Res<'w, R<16>>,
        }

        fn long_system(_: LongParam) {}
        assert_is_system(long_system);
    }

    // Compile test for https://github.com/bevyengine/bevy/pull/6919.
    // Regression test for https://github.com/bevyengine/bevy/issues/7447.
    #[test]
    fn system_param_phantom_data() {
        #[derive(SystemParam)]
        struct PhantomParam<'w, T: Resource, Marker: 'static> {
            _foo: Res<'w, T>,
            marker: PhantomData<&'w Marker>,
        }

        fn my_system(_: PhantomParam<R<0>, ()>) {}
        assert_is_system(my_system);
    }

    // Compile tests for https://github.com/bevyengine/bevy/pull/6957.
    #[test]
    fn system_param_struct_variants() {
        #[derive(SystemParam)]
        pub struct UnitParam;

        #[expect(
            dead_code,
            reason = "This struct is used to ensure that tuple structs are supported as a SystemParam; thus, the inner values never need to be read."
        )]
        #[derive(SystemParam)]
        pub struct TupleParam<'w, 's, R: Resource, L: FromWorld + Send + 'static>(
            Res<'w, R>,
            Local<'s, L>,
        );

        fn my_system(_: UnitParam, _: TupleParam<R<0>, u32>) {}
        assert_is_system(my_system);
    }

    // Regression test for https://github.com/bevyengine/bevy/issues/4200.
    #[test]
    fn system_param_private_fields() {
        #[derive(Resource)]
        struct PrivateResource;

        #[expect(
            dead_code,
            reason = "This struct is used to ensure that SystemParam's derive can't leak private fields; thus, the inner values never need to be read."
        )]
        #[derive(SystemParam)]
        pub struct EncapsulatedParam<'w>(Res<'w, PrivateResource>);

        fn my_system(_: EncapsulatedParam) {}
        assert_is_system(my_system);
    }

    // Regression test for https://github.com/bevyengine/bevy/issues/7103.
    #[test]
    fn system_param_where_clause() {
        #[derive(SystemParam)]
        pub struct WhereParam<'w, 's, D>
        where
            D: 'static + QueryData,
        {
            _q: Query<'w, 's, D, ()>,
        }

        fn my_system(_: WhereParam<()>) {}
        assert_is_system(my_system);
    }

    // Regression test for https://github.com/bevyengine/bevy/issues/1727.
    #[test]
    fn system_param_name_collision() {
        #[derive(Resource)]
        pub struct FetchState;

        #[derive(SystemParam)]
        pub struct Collide<'w> {
            _x: Res<'w, FetchState>,
        }

        fn my_system(_: Collide) {}
        assert_is_system(my_system);
    }

    // Compile test for https://github.com/bevyengine/bevy/pull/9589.
    #[test]
    fn non_sync_local() {
        fn non_sync_system(cell: Local<RefCell<u8>>) {
            assert_eq!(*cell.borrow(), 0);
        }

        let mut world = World::new();
        let mut schedule = crate::schedule::Schedule::default();
        schedule.add_systems(non_sync_system);
        schedule.run(&mut world);
    }

    // Regression test for https://github.com/bevyengine/bevy/issues/10207.
    #[test]
    fn param_set_non_send_first() {
        fn non_send_param_set(mut p: ParamSet<(NonSend<*mut u8>, ())>) {
            let _ = p.p0();
            p.p1();
        }

        let mut world = World::new();
        world.insert_non_send_resource(core::ptr::null_mut::<u8>());
        let mut schedule = crate::schedule::Schedule::default();
        schedule.add_systems((non_send_param_set, non_send_param_set, non_send_param_set));
        schedule.run(&mut world);
    }

    // Regression test for https://github.com/bevyengine/bevy/issues/10207.
    #[test]
    fn param_set_non_send_second() {
        fn non_send_param_set(mut p: ParamSet<((), NonSendMut<*mut u8>)>) {
            p.p0();
            let _ = p.p1();
        }

        let mut world = World::new();
        world.insert_non_send_resource(core::ptr::null_mut::<u8>());
        let mut schedule = crate::schedule::Schedule::default();
        schedule.add_systems((non_send_param_set, non_send_param_set, non_send_param_set));
        schedule.run(&mut world);
    }

    fn _dyn_system_param_type_inference(mut p: DynSystemParam) {
        // Make sure the downcast() methods are able to infer their type parameters from the use of the return type.
        // This is just a compilation test, so there is nothing to run.
        let _query: Query<()> = p.downcast_mut().unwrap();
        let _query: Query<()> = p.downcast_mut_inner().unwrap();
        let _query: Query<()> = p.downcast().unwrap();
    }

    #[test]
    #[should_panic]
    fn missing_resource_error() {
        #[derive(Resource)]
        pub struct MissingResource;

        let mut schedule = crate::schedule::Schedule::default();
        schedule.add_systems(res_system);
        let mut world = World::new();
        schedule.run(&mut world);

        fn res_system(_: Res<MissingResource>) {}
    }

    #[test]
    #[should_panic]
    fn missing_message_error() {
        use crate::prelude::{Message, MessageReader};

        #[derive(Message)]
        pub struct MissingEvent;

        let mut schedule = crate::schedule::Schedule::default();
        schedule.add_systems(message_system);
        let mut world = World::new();
        schedule.run(&mut world);

        fn message_system(_: MessageReader<MissingEvent>) {}
    }
}<|MERGE_RESOLUTION|>--- conflicted
+++ resolved
@@ -3086,7 +3086,14 @@
     }
 }
 
-<<<<<<< HEAD
+impl ReborrowSystemParam for FilteredResourcesMut<'_, '_> {
+    fn reborrow<'wlong: 'short, 'slong: 'short, 'short>(
+        item: &'short mut Self::Item<'wlong, 'slong>,
+    ) -> Self::Item<'short, 'short> {
+        item.reborrow()
+    }
+}
+
 /// A [`SystemParam`] that allows running other systems.
 ///
 /// To be useful, this must be configured using a [`SystemRunnerBuilder`](crate::system::SystemRunnerBuilder)
@@ -3152,6 +3159,16 @@
         // - all accesses are properly declared in `init_access`
         unsafe { self.system.run_unsafe(input, self.world) }
     }
+
+    /// Returns a [`SystemRunner`] with a shorter lifetime.
+    /// This is useful if you have an `&mut SystemRunner` and want a `SystemRunner`.
+    #[inline]
+    pub fn reborrow(&mut self) -> SystemRunner<'_, '_, In, Out, Sys> {
+        SystemRunner {
+            world: self.world,
+            system: self.system,
+        }
+    }
 }
 
 impl<'w, 's, Out, Sys> SystemRunner<'w, 's, (), Out, Sys>
@@ -3258,8 +3275,7 @@
 {
 }
 
-=======
-impl ReborrowSystemParam for FilteredResourcesMut<'_, '_> {
+impl<'w, 's, In, Out, Sys> ReborrowSystemParam for SystemRunner<'w, 's, In, Out, Sys> {
     fn reborrow<'wlong: 'short, 'slong: 'short, 'short>(
         item: &'short mut Self::Item<'wlong, 'slong>,
     ) -> Self::Item<'short, 'short> {
@@ -3267,7 +3283,6 @@
     }
 }
 
->>>>>>> e268b519
 /// An error that occurs when a system parameter is not valid,
 /// used by system executors to determine what to do with a system.
 ///
